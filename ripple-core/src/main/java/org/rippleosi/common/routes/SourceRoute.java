--- conflicted
+++ resolved
@@ -4,7 +4,6 @@
 
 public class SourceRoute extends RouteBuilder {
 
-<<<<<<< HEAD
     @Override
     public void configure() throws Exception {
         // Allergy Routes
@@ -17,7 +16,7 @@
                 .to("activemq:topic:VirtualTopic.Marand.Allergies.Update");
 
         // Appointment Routes
-        from("activemq:topic:VirtualTopic.Ripple.Appointment.Create").to("activemq:topic:VirtualTopic.EtherCIS.Appointment.Create");
+        from("activemq:topic:VirtualTopic.Ripple.Appointment.Create").to("activemq:topic:VirtualTopic.Marand.Appointment.Create");
 
         from("activemq:topic:VirtualTopic.Ripple.Appointment.Update")
                 .choice()
@@ -26,7 +25,7 @@
                 .to("activemq:topic:VirtualTopic.Marand.Appointment.Update");
 
         // Care Plan Routes
-        from("activemq:topic:VirtualTopic.Ripple.CarePlan.Create").to("activemq:topic:VirtualTopic.EtherCIS.CarePlan.Create");
+        from("activemq:topic:VirtualTopic.Ripple.CarePlan.Create").to("activemq:topic:VirtualTopic.Marand.CarePlan.Create");
 
         from("activemq:topic:VirtualTopic.Ripple.CarePlan.Update")
                 .choice()
@@ -35,7 +34,7 @@
                 .to("activemq:topic:VirtualTopic.Marand.CarePlan.Update");
 
         // Contact Routes
-        from("activemq:topic:VirtualTopic.Ripple.Contacts.Create").to("activemq:topic:VirtualTopic.EtherCIS.Contacts.Create");
+        from("activemq:topic:VirtualTopic.Ripple.Contacts.Create").to("activemq:topic:VirtualTopic.Marand.Contacts.Create");
 
         from("activemq:topic:VirtualTopic.Ripple.Contacts.Update")
                 .choice()
@@ -47,7 +46,7 @@
         from("activemq:topic:VirtualTopic.Ripple.LabOrder.Create").to("activemq:topic:VirtualTopic.EtherCIS.LabOrder.Create");
 
         // MDT Report Routes
-        from("activemq:topic:VirtualTopic.Ripple.MDTReport.Create").to("activemq:topic:VirtualTopic.EtherCIS.MDTReport.Create");
+        from("activemq:topic:VirtualTopic.Ripple.MDTReport.Create").to("activemq:topic:VirtualTopic.Marand.MDTReport.Create");
 
         from("activemq:topic:VirtualTopic.Ripple.MDTReport.Update")
                 .choice()
@@ -56,7 +55,7 @@
                 .to("activemq:topic:VirtualTopic.Marand.MDTReport.Update");
 
         // Medication Routes
-        from("activemq:topic:VirtualTopic.Ripple.Medication.Create").to("activemq:topic:VirtualTopic.EtherCIS.Medication.Create");
+        from("activemq:topic:VirtualTopic.Ripple.Medication.Create").to("activemq:topic:VirtualTopic.Marand.Medication.Create");
 
         from("activemq:topic:VirtualTopic.Ripple.Medication.Update")
                 .choice()
@@ -74,7 +73,7 @@
                 .to("activemq:topic:VirtualTopic.Marand.Problems.Update");
 
         // Procedure Routes
-        from("activemq:topic:VirtualTopic.Ripple.Procedures.Create").to("activemq:topic:VirtualTopic.EtherCIS.Procedures.Create");
+        from("activemq:topic:VirtualTopic.Ripple.Procedures.Create").to("activemq:topic:VirtualTopic.Marand.Procedures.Create");
 
         from("activemq:topic:VirtualTopic.Ripple.Procedures.Update")
                 .choice()
@@ -83,7 +82,7 @@
                 .to("activemq:topic:VirtualTopic.Marand.Procedures.Update");
 
         // Referral Routes
-        from("activemq:topic:VirtualTopic.Ripple.Referrals.Create").to("activemq:topic:VirtualTopic.EtherCIS.Referrals.Create");
+        from("activemq:topic:VirtualTopic.Ripple.Referrals.Create").to("activemq:topic:VirtualTopic.Marand.Referrals.Create");
 
         from("activemq:topic:VirtualTopic.Ripple.Referrals.Update")
                 .choice()
@@ -92,98 +91,6 @@
                 .to("activemq:topic:VirtualTopic.Marand.Referrals.Update");
 
         // Transfer Routes
-        from("activemq:topic:VirtualTopic.Ripple.Transfers.Create").to("activemq:topic:VirtualTopic.EtherCIS.Transfers.Create");
+        from("activemq:topic:VirtualTopic.Ripple.Transfers.Create").to("activemq:topic:VirtualTopic.Legacy.Transfers.Create");
     }
-
-=======
-	@Override
-	public void configure() throws Exception {	
-		// Allergy Routes
-		from("activemq:topic:VirtualTopic.Ripple.Allergies.Create").to("activemq:topic:VirtualTopic.EtherCIS.Allergies.Create");
-
-		from("activemq:topic:VirtualTopic.Ripple.Allergies.Update")
-			.choice()
-				.when().simple("${body.args[1].source} == 'EtherCIS'").to("activemq:topic:VirtualTopic.EtherCIS.Allergies.Update")
-			.otherwise()
-				.to("activemq:topic:VirtualTopic.Marand.Allergies.Update");
-		
-		// Appointment Routes
-		from("activemq:topic:VirtualTopic.Ripple.Appointment.Create").to("activemq:topic:VirtualTopic.Marand.Appointment.Create");
-
-		from("activemq:topic:VirtualTopic.Ripple.Appointment.Update")
-			.choice()
-				.when().simple("${body.args[1].source} == 'EtherCIS'").to("activemq:topic:VirtualTopic.EtherCIS.Appointment.Update")
-			.otherwise()
-				.to("activemq:topic:VirtualTopic.Marand.Appointment.Update");
-		
-		// Care Plan Routes
-		from("activemq:topic:VirtualTopic.Ripple.CarePlan.Create").to("activemq:topic:VirtualTopic.Marand.CarePlan.Create");
-
-		from("activemq:topic:VirtualTopic.Ripple.CarePlan.Update")
-			.choice()
-				.when().simple("${body.args[1].source} == 'EtherCIS'").to("activemq:topic:VirtualTopic.EtherCIS.CarePlan.Update")
-			.otherwise()
-				.to("activemq:topic:VirtualTopic.Marand.CarePlan.Update");
-	
-		// Contact Routes
-		from("activemq:topic:VirtualTopic.Ripple.Contacts.Create").to("activemq:topic:VirtualTopic.Marand.Contacts.Create");
-
-		from("activemq:topic:VirtualTopic.Ripple.Contacts.Update")
-			.choice()
-				.when().simple("${body.args[1].source} == 'EtherCIS'").to("activemq:topic:VirtualTopic.EtherCIS.Contacts.Update")
-			.otherwise()
-				.to("activemq:topic:VirtualTopic.Marand.Contacts.Update");
-		
-		// Lab Order Routes
-		from("activemq:topic:VirtualTopic.Ripple.LabOrder.Create").to("activemq:topic:VirtualTopic.EtherCIS.LabOrder.Create");
-
-		// MDT Report Routes
-		from("activemq:topic:VirtualTopic.Ripple.MDTReport.Create").to("activemq:topic:VirtualTopic.Marand.MDTReport.Create");
-
-		from("activemq:topic:VirtualTopic.Ripple.MDTReport.Update")
-			.choice()
-				.when().simple("${body.args[1].source} == 'EtherCIS'").to("activemq:topic:VirtualTopic.EtherCIS.MDTReport.Update")
-			.otherwise()
-				.to("activemq:topic:VirtualTopic.Marand.MDTReport.Update");
-		
-		// Medication Routes
-		from("activemq:topic:VirtualTopic.Ripple.Medication.Create").to("activemq:topic:VirtualTopic.Marand.Medication.Create");
-
-		from("activemq:topic:VirtualTopic.Ripple.Medication.Update")
-			.choice()
-				.when().simple("${body.args[1].source} == 'EtherCIS'").to("activemq:topic:VirtualTopic.EtherCIS.Medication.Update")
-			.otherwise()
-				.to("activemq:topic:VirtualTopic.Marand.Medication.Update");
-		
-		// Problem Routes
-		from("activemq:topic:VirtualTopic.Ripple.Problems.Create").to("activemq:topic:VirtualTopic.EtherCIS.Problems.Create");
-
-		from("activemq:topic:VirtualTopic.Ripple.Problems.Update")
-			.choice()
-				.when().simple("${body.args[1].source} == 'EtherCIS'").to("activemq:topic:VirtualTopic.EtherCIS.Problems.Update")
-			.otherwise()
-				.to("activemq:topic:VirtualTopic.Marand.Problems.Update");
-		
-		// Procedure Routes
-		from("activemq:topic:VirtualTopic.Ripple.Procedures.Create").to("activemq:topic:VirtualTopic.Marand.Procedures.Create");
-
-		from("activemq:topic:VirtualTopic.Ripple.Procedures.Update")
-			.choice()
-				.when().simple("${body.args[1].source} == 'EtherCIS'").to("activemq:topic:VirtualTopic.EtherCIS.Procedures.Update")
-			.otherwise()
-				.to("activemq:topic:VirtualTopic.Marand.Procedures.Update");
-		
-		// Referral Routes
-		from("activemq:topic:VirtualTopic.Ripple.Referrals.Create").to("activemq:topic:VirtualTopic.Marand.Referrals.Create");
-
-		from("activemq:topic:VirtualTopic.Ripple.Referrals.Update")
-			.choice()
-				.when().simple("${body.args[1].source} == 'EtherCIS'").to("activemq:topic:VirtualTopic.EtherCIS.Referrals.Update")
-			.otherwise()
-				.to("activemq:topic:VirtualTopic.Marand.Referrals.Update");
-		
-		// Transfer Routes
-		from("activemq:topic:VirtualTopic.Ripple.Transfers.Create").to("activemq:topic:VirtualTopic.Legacy.Transfers.Create");
-	}
->>>>>>> 5b40ad2b
 }