/*
 *   Copyright 2015 Ripple OSI
 *
 *      Licensed under the Apache License, Version 2.0 (the "License");
 *      you may not use this file except in compliance with the License.
 *      You may obtain a copy of the License at
 *
 *          http://www.apache.org/licenses/LICENSE-2.0
 *
 *      Unless required by applicable law or agreed to in writing, software
 *      distributed under the License is distributed on an "AS IS" BASIS,
 *      WITHOUT WARRANTIES OR CONDITIONS OF ANY KIND, either express or implied.
 *      See the License for the specific language governing permissions and
 *      limitations under the License.
 */

package org.rippleosi.search.patient;

import java.util.List;

import org.rippleosi.common.types.RepoSource;
import org.rippleosi.common.types.RepoSourceType;
import org.rippleosi.patient.summary.model.PatientSummary;
import org.rippleosi.patient.summary.search.PatientSearch;
import org.rippleosi.patient.summary.search.PatientSearchFactory;
import org.rippleosi.search.patient.stats.PatientStatsSearch;
import org.rippleosi.search.patient.stats.PatientStatsSearchFactory;
import org.rippleosi.search.patient.stats.model.PatientTableQuery;
import org.rippleosi.search.patient.stats.model.SearchTableResults;
import org.springframework.beans.factory.annotation.Autowired;
import org.springframework.web.bind.annotation.RequestBody;
import org.springframework.web.bind.annotation.RequestMapping;
import org.springframework.web.bind.annotation.RequestMethod;
import org.springframework.web.bind.annotation.RequestParam;
import org.springframework.web.bind.annotation.RestController;

@RestController
@RequestMapping("/search/patient")
public class SearchByPatientController {

    @Autowired
    private PatientSearchFactory patientSearchFactory;

    @Autowired
    private PatientStatsSearchFactory patientStatsSearchFactory;

    @RequestMapping(value = "/table", method = RequestMethod.POST)
    public SearchTableResults findPatientTableData(@RequestParam(required = false) String patientSource,
                                                   @RequestParam(required = false) String patientDataSource,
                                                   @RequestBody PatientTableQuery tableQuery) {
<<<<<<< HEAD
        final RepoSource patientSourceType = RepoSourceType.fromString(patientSource);
        PatientSearch patientSearch = patientSearchFactory.select(patientSourceType);
        List<PatientSummary> patientSummaries = patientSearch.findPatientsByQuery(tableQuery);
=======
        PatientSearch patientSearch = patientSearchFactory.select(patientSource);
        List<PatientSummary> patientSummaries = patientSearch.findPatientsBySearchString(tableQuery);
>>>>>>> 5b40ad2b

        final RepoSource patientDataSourceType = RepoSourceType.fromString(patientDataSource);
        PatientStatsSearch patientStatsSearch = patientStatsSearchFactory.select(patientDataSourceType);
        SearchTableResults associatedData = patientStatsSearch.findAssociatedPatientData(tableQuery, patientSummaries);

        Long total = patientSearch.countPatientsBySearchString(tableQuery);
        associatedData.setTotalPatients(String.valueOf(total));

        return associatedData;
    }
}<|MERGE_RESOLUTION|>--- conflicted
+++ resolved
@@ -48,14 +48,9 @@
     public SearchTableResults findPatientTableData(@RequestParam(required = false) String patientSource,
                                                    @RequestParam(required = false) String patientDataSource,
                                                    @RequestBody PatientTableQuery tableQuery) {
-<<<<<<< HEAD
         final RepoSource patientSourceType = RepoSourceType.fromString(patientSource);
         PatientSearch patientSearch = patientSearchFactory.select(patientSourceType);
-        List<PatientSummary> patientSummaries = patientSearch.findPatientsByQuery(tableQuery);
-=======
-        PatientSearch patientSearch = patientSearchFactory.select(patientSource);
         List<PatientSummary> patientSummaries = patientSearch.findPatientsBySearchString(tableQuery);
->>>>>>> 5b40ad2b
 
         final RepoSource patientDataSourceType = RepoSourceType.fromString(patientDataSource);
         PatientStatsSearch patientStatsSearch = patientStatsSearchFactory.select(patientDataSourceType);
