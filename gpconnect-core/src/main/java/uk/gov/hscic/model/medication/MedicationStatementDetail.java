package uk.gov.hscic.model.medication;

import java.util.ArrayList;
import java.util.Date;
import java.util.List;

public class MedicationStatementDetail {

<<<<<<< HEAD
	private Long id;
	private Date lastIssueDate;
	private Long medicationRequestPlanId;
	private Long encounterId;
	private String statusCode;
	private String statusDisplay;
	private Long medicationId;
	private Date startDate;
	private Date endDate;
	private Date dateAsserted;
	private Long patientId;
	private String takenCode;
	private String takenDisplay;
	private List<MedicationReasonCode> reasonCodes;
	private List<MedicationReasonReference> reasonReferences;
	private List<MedicationNote> notes;
	private String dosageText;
	private String dosagePatientInstruction;
	private Date lastUpdated;
	private String warningCode;
	
	public Long getId() {
		return id;
	}
	
	public void setId(Long id) {
		this.id = id;
	}
	
	public Date getLastIssueDate() {
		return lastIssueDate;
	}
	
	public void setLastIssueDate(Date lastIssueDate) {
		this.lastIssueDate = lastIssueDate;
	}
	
	public Long getMedicationRequestPlanId() {
		return medicationRequestPlanId;
	}
	
	public void setMedicationRequestPlanId(Long medicationRequestPlanId) {
		this.medicationRequestPlanId = medicationRequestPlanId;
	}
	
	public Long getEncounterId() {
		return encounterId;
	}
	
	public void setEncounterId(Long encounterId) {
		this.encounterId = encounterId;
	}
	
	public String getStatusCode() {
		return statusCode;
	}
	
	public void setStatusCode(String statusCode) {
		this.statusCode = statusCode;
	}
	
	public String getStatusDisplay() {
		return statusDisplay;
	}
	
	public void setStatusDisplay(String statusDisplay) {
		this.statusDisplay = statusDisplay;
	}
	
	public Long getMedicationId() {
		return medicationId;
	}
	
	public void setMedicationId(Long medicationId) {
		this.medicationId = medicationId;
	}
	
	public Date getStartDate() {
		return startDate;
	}
	
	public void setStartDate(Date startDate) {
		this.startDate = startDate;
	}
	
	public Date getEndDate() {
		return endDate;
	}
	
	public void setEndDate(Date endDate) {
		this.endDate = endDate;
	}
	
	public Date getDateAsserted() {
		return dateAsserted;
	}
	
	public void setDateAsserted(Date dateAsserted) {
		this.dateAsserted = dateAsserted;
	}
	
	public Long getPatientId() {
		return patientId;
	}
	
	public void setPatientId(Long patientId) {
		this.patientId = patientId;
	}
	
	public String getTakenCode() {
		return takenCode;
	}
	
	public void setTakenCode(String takenCode) {
		this.takenCode = takenCode;
	}
	
	public String getTakenDisplay() {
		return takenDisplay;
	}
	
	public void setTakenDisplay(String takenDisplay) {
		this.takenDisplay = takenDisplay;
	}
	
	public List<MedicationReasonCode> getReasonCodes() {
		if(reasonCodes == null)	return new ArrayList<>();
		return reasonCodes;
	}
	
	public void setReasonCodes(List<MedicationReasonCode> reasonCodes) {
		this.reasonCodes = reasonCodes;
	}
	
	public void addReasonCode(MedicationReasonCode reasonCode) {
		if(this.reasonCodes == null) {
			this.reasonCodes = new ArrayList<>();
		}
		this.reasonCodes.add(reasonCode);
	}
	
	public List<MedicationReasonReference> getReasonReferences() {
		if(reasonReferences == null) return new ArrayList<>();
		return reasonReferences;
	}
	
	public void setReasonReferences(List<MedicationReasonReference> reasonReferences) {
		this.reasonReferences = reasonReferences;
	}
	
	public void addReasonReferences(MedicationReasonReference reasonReference) {
		if(this.reasonReferences == null) {
			this.reasonReferences = new ArrayList<>();
		}
		this.reasonReferences.add(reasonReference);
	}
	
	public List<MedicationNote> getNotes() {
		if(notes == null) return new ArrayList<>();
		return notes;
	}
	
	public void setNotes(List<MedicationNote> notes) {
		this.notes = notes;
	}
	
	public void addNote(MedicationNote note) {
		if(this.notes == null) {
			this.notes = new ArrayList<>();
		}
		this.notes.add(note);
	}
	
	public String getDosageText() {
		return dosageText;
	}
	
	public void setDosageText(String dosageText) {
		this.dosageText = dosageText;
	}
	
	public String getDosagePatientInstruction() {
		return dosagePatientInstruction;
	}
	
	public void setDosagePatientInstruction(String dosagePatientInstruction) {
		this.dosagePatientInstruction = dosagePatientInstruction;
	}

	public Date getLastUpdated() {
		return lastUpdated;
	}

	public void setLastUpdated(Date lastUpdated) {
		this.lastUpdated = lastUpdated;
	}

	public String getWarningCode() {
		return warningCode;
	}

	public void setWarningCode(String warningCode) {
		this.warningCode = warningCode;
	}
=======
    private Long id;
    private Date lastIssueDate;
    private String medicationRequestPlanId;
    private Long encounterId;
    private String statusCode;
    private String statusDisplay;
    private Long medicationId;
    private Date startDate;
    private Date endDate;
    private Date dateAsserted;
    private Long patientId;
    private String takenCode;
    private String takenDisplay;
    private List<MedicationReasonCode> reasonCodes;
    private List<MedicationReasonReference> reasonReferences;
    private List<MedicationNote> notes;
    private String dosageText;
    private String dosagePatientInstruction;
    private Date lastUpdated;
    private String prescribingAgency;
    private String guid;

    public String getGuid() {
        return guid;
    }

    public void setGuid(String guid) {
        this.guid = guid;
    }

    public String getPrescribingAgency() {
        return prescribingAgency;
    }

    public void setPrescribingAgency(String prescribingAgency) {
        this.prescribingAgency = prescribingAgency;
    }

    public Long getId() {
        return id;
    }

    public void setId(Long id) {
        this.id = id;
    }

    public Date getLastIssueDate() {
        return lastIssueDate;
    }

    public void setLastIssueDate(Date lastIssueDate) {
        this.lastIssueDate = lastIssueDate;
    }

    public String getMedicationRequestPlanId() {
        return medicationRequestPlanId;
    }

    public void setMedicationRequestPlanId(String medicationRequestPlanId) {
        this.medicationRequestPlanId = medicationRequestPlanId;
    }

    public Long getEncounterId() {
        return encounterId;
    }

    public void setEncounterId(Long encounterId) {
        this.encounterId = encounterId;
    }

    public String getStatusCode() {
        return statusCode;
    }

    public void setStatusCode(String statusCode) {
        this.statusCode = statusCode;
    }

    public String getStatusDisplay() {
        return statusDisplay;
    }

    public void setStatusDisplay(String statusDisplay) {
        this.statusDisplay = statusDisplay;
    }

    public Long getMedicationId() {
        return medicationId;
    }

    public void setMedicationId(Long medicationId) {
        this.medicationId = medicationId;
    }

    public Date getStartDate() {
        return startDate;
    }

    public void setStartDate(Date startDate) {
        this.startDate = startDate;
    }

    public Date getEndDate() {
        return endDate;
    }

    public void setEndDate(Date endDate) {
        this.endDate = endDate;
    }

    public Date getDateAsserted() {
        return dateAsserted;
    }

    public void setDateAsserted(Date dateAsserted) {
        this.dateAsserted = dateAsserted;
    }

    public Long getPatientId() {
        return patientId;
    }

    public void setPatientId(Long patientId) {
        this.patientId = patientId;
    }

    public String getTakenCode() {
        return takenCode;
    }

    public void setTakenCode(String takenCode) {
        this.takenCode = takenCode;
    }

    public String getTakenDisplay() {
        return takenDisplay;
    }

    public void setTakenDisplay(String takenDisplay) {
        this.takenDisplay = takenDisplay;
    }

    public List<MedicationReasonCode> getReasonCodes() {
        if (reasonCodes == null) return new ArrayList<>();
        return reasonCodes;
    }

    public void setReasonCodes(List<MedicationReasonCode> reasonCodes) {
        this.reasonCodes = reasonCodes;
    }

    public void addReasonCode(MedicationReasonCode reasonCode) {
        if (this.reasonCodes == null) {
            this.reasonCodes = new ArrayList<>();
        }
        this.reasonCodes.add(reasonCode);
    }

    public List<MedicationReasonReference> getReasonReferences() {
        if (reasonReferences == null) return new ArrayList<>();
        return reasonReferences;
    }

    public void setReasonReferences(List<MedicationReasonReference> reasonReferences) {
        this.reasonReferences = reasonReferences;
    }

    public void addReasonReferences(MedicationReasonReference reasonReference) {
        if (this.reasonReferences == null) {
            this.reasonReferences = new ArrayList<>();
        }
        this.reasonReferences.add(reasonReference);
    }

    public List<MedicationNote> getNotes() {
        if (notes == null) return new ArrayList<>();
        return notes;
    }

    public void setNotes(List<MedicationNote> notes) {
        this.notes = notes;
    }

    public void addNote(MedicationNote note) {
        if (this.notes == null) {
            this.notes = new ArrayList<>();
        }
        this.notes.add(note);
    }

    public String getDosageText() {
        return dosageText;
    }

    public void setDosageText(String dosageText) {
        this.dosageText = dosageText;
    }

    public String getDosagePatientInstruction() {
        return dosagePatientInstruction;
    }

    public void setDosagePatientInstruction(String dosagePatientInstruction) {
        this.dosagePatientInstruction = dosagePatientInstruction;
    }

    public Date getLastUpdated() {
        return lastUpdated;
    }

    public void setLastUpdated(Date lastUpdated) {
        this.lastUpdated = lastUpdated;
    }

>>>>>>> 254fa5d6
}<|MERGE_RESOLUTION|>--- conflicted
+++ resolved
@@ -6,212 +6,6 @@
 
 public class MedicationStatementDetail {
 
-<<<<<<< HEAD
-	private Long id;
-	private Date lastIssueDate;
-	private Long medicationRequestPlanId;
-	private Long encounterId;
-	private String statusCode;
-	private String statusDisplay;
-	private Long medicationId;
-	private Date startDate;
-	private Date endDate;
-	private Date dateAsserted;
-	private Long patientId;
-	private String takenCode;
-	private String takenDisplay;
-	private List<MedicationReasonCode> reasonCodes;
-	private List<MedicationReasonReference> reasonReferences;
-	private List<MedicationNote> notes;
-	private String dosageText;
-	private String dosagePatientInstruction;
-	private Date lastUpdated;
-	private String warningCode;
-	
-	public Long getId() {
-		return id;
-	}
-	
-	public void setId(Long id) {
-		this.id = id;
-	}
-	
-	public Date getLastIssueDate() {
-		return lastIssueDate;
-	}
-	
-	public void setLastIssueDate(Date lastIssueDate) {
-		this.lastIssueDate = lastIssueDate;
-	}
-	
-	public Long getMedicationRequestPlanId() {
-		return medicationRequestPlanId;
-	}
-	
-	public void setMedicationRequestPlanId(Long medicationRequestPlanId) {
-		this.medicationRequestPlanId = medicationRequestPlanId;
-	}
-	
-	public Long getEncounterId() {
-		return encounterId;
-	}
-	
-	public void setEncounterId(Long encounterId) {
-		this.encounterId = encounterId;
-	}
-	
-	public String getStatusCode() {
-		return statusCode;
-	}
-	
-	public void setStatusCode(String statusCode) {
-		this.statusCode = statusCode;
-	}
-	
-	public String getStatusDisplay() {
-		return statusDisplay;
-	}
-	
-	public void setStatusDisplay(String statusDisplay) {
-		this.statusDisplay = statusDisplay;
-	}
-	
-	public Long getMedicationId() {
-		return medicationId;
-	}
-	
-	public void setMedicationId(Long medicationId) {
-		this.medicationId = medicationId;
-	}
-	
-	public Date getStartDate() {
-		return startDate;
-	}
-	
-	public void setStartDate(Date startDate) {
-		this.startDate = startDate;
-	}
-	
-	public Date getEndDate() {
-		return endDate;
-	}
-	
-	public void setEndDate(Date endDate) {
-		this.endDate = endDate;
-	}
-	
-	public Date getDateAsserted() {
-		return dateAsserted;
-	}
-	
-	public void setDateAsserted(Date dateAsserted) {
-		this.dateAsserted = dateAsserted;
-	}
-	
-	public Long getPatientId() {
-		return patientId;
-	}
-	
-	public void setPatientId(Long patientId) {
-		this.patientId = patientId;
-	}
-	
-	public String getTakenCode() {
-		return takenCode;
-	}
-	
-	public void setTakenCode(String takenCode) {
-		this.takenCode = takenCode;
-	}
-	
-	public String getTakenDisplay() {
-		return takenDisplay;
-	}
-	
-	public void setTakenDisplay(String takenDisplay) {
-		this.takenDisplay = takenDisplay;
-	}
-	
-	public List<MedicationReasonCode> getReasonCodes() {
-		if(reasonCodes == null)	return new ArrayList<>();
-		return reasonCodes;
-	}
-	
-	public void setReasonCodes(List<MedicationReasonCode> reasonCodes) {
-		this.reasonCodes = reasonCodes;
-	}
-	
-	public void addReasonCode(MedicationReasonCode reasonCode) {
-		if(this.reasonCodes == null) {
-			this.reasonCodes = new ArrayList<>();
-		}
-		this.reasonCodes.add(reasonCode);
-	}
-	
-	public List<MedicationReasonReference> getReasonReferences() {
-		if(reasonReferences == null) return new ArrayList<>();
-		return reasonReferences;
-	}
-	
-	public void setReasonReferences(List<MedicationReasonReference> reasonReferences) {
-		this.reasonReferences = reasonReferences;
-	}
-	
-	public void addReasonReferences(MedicationReasonReference reasonReference) {
-		if(this.reasonReferences == null) {
-			this.reasonReferences = new ArrayList<>();
-		}
-		this.reasonReferences.add(reasonReference);
-	}
-	
-	public List<MedicationNote> getNotes() {
-		if(notes == null) return new ArrayList<>();
-		return notes;
-	}
-	
-	public void setNotes(List<MedicationNote> notes) {
-		this.notes = notes;
-	}
-	
-	public void addNote(MedicationNote note) {
-		if(this.notes == null) {
-			this.notes = new ArrayList<>();
-		}
-		this.notes.add(note);
-	}
-	
-	public String getDosageText() {
-		return dosageText;
-	}
-	
-	public void setDosageText(String dosageText) {
-		this.dosageText = dosageText;
-	}
-	
-	public String getDosagePatientInstruction() {
-		return dosagePatientInstruction;
-	}
-	
-	public void setDosagePatientInstruction(String dosagePatientInstruction) {
-		this.dosagePatientInstruction = dosagePatientInstruction;
-	}
-
-	public Date getLastUpdated() {
-		return lastUpdated;
-	}
-
-	public void setLastUpdated(Date lastUpdated) {
-		this.lastUpdated = lastUpdated;
-	}
-
-	public String getWarningCode() {
-		return warningCode;
-	}
-
-	public void setWarningCode(String warningCode) {
-		this.warningCode = warningCode;
-	}
-=======
     private Long id;
     private Date lastIssueDate;
     private String medicationRequestPlanId;
@@ -233,6 +27,7 @@
     private Date lastUpdated;
     private String prescribingAgency;
     private String guid;
+    private String warningCode;
 
     public String getGuid() {
         return guid;
@@ -426,5 +221,11 @@
         this.lastUpdated = lastUpdated;
     }
 
->>>>>>> 254fa5d6
+    public String getWarningCode() {
+        return warningCode;
+    }
+
+    public void setWarningCode(String warningCode) {
+        this.warningCode = warningCode;
+    }
 }