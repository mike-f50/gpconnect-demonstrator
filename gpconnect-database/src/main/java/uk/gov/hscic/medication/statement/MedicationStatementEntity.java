package uk.gov.hscic.medication.statement;

import org.hibernate.annotations.Fetch;
import org.hibernate.annotations.FetchMode;
import uk.gov.hscic.medications.MedicationNoteEntity;
import uk.gov.hscic.medications.MedicationReasonCodeEntity;
import uk.gov.hscic.medications.MedicationReasonReferenceEntity;

import javax.persistence.*;
import java.util.Date;
import java.util.List;

@Entity
@Table(name = "medication_statements")
public class MedicationStatementEntity {
	
	@Id
    @GeneratedValue(strategy = GenerationType.IDENTITY)
    private Long id;
	
	@Column(name = "lastIssueDate")
	private Date lastIssueDate;
	
	@Column(name = "medicationRequestId")
    private String medicationRequestId;
	
	@Column(name = "encounterId")
	private Long encounterId;
	
    @Column(name = "statusCode")
    private String statusCode;
    
    @Column(name = "statusDisplay")
    private String statusDisplay;
    
    @Column(name = "medicationId")
    private Long medicationId;
    
    @Column(name = "startDate")
    private Date startDate;
    
    @Column(name = "endDate")
    private Date endDate;
    
    @Column(name = "dateAsserted")
    private Date dateAsserted;
    
    @Column(name = "patientId")
    private Long patientId;
    
    @Column(name = "takenCode")
    private String takenCode;
    
    @Column(name = "takenDisplay")
    private String takenDisplay;
    
    @ManyToMany(fetch = FetchType.EAGER)
    @Fetch(value = FetchMode.SUBSELECT)
    @JoinTable(name = "medication_statement_reason_codes", joinColumns = {
            @JoinColumn(name = "medicationStatementId", referencedColumnName = "id") }, inverseJoinColumns = {
                    @JoinColumn(name = "reasonCodeId", referencedColumnName = "id") })
    private List<MedicationReasonCodeEntity> reasonCodes;
    
    @OneToMany(fetch = FetchType.EAGER)
    @Fetch(value = FetchMode.SUBSELECT)
    @JoinTable(name = "medication_statement_reason_references", joinColumns = {
            @JoinColumn(name = "medicationStatementId", referencedColumnName = "id") }, inverseJoinColumns = {
                    @JoinColumn(name = "reasonReferenceId", referencedColumnName = "id") })
    private List<MedicationReasonReferenceEntity> reasonReferences;
    
    @OneToMany(fetch = FetchType.EAGER)
    @Fetch(value = FetchMode.SUBSELECT)
    @JoinTable(name = "medication_statement_notes", joinColumns = {
            @JoinColumn(name = "medicationStatementId", referencedColumnName = "id") }, inverseJoinColumns = {
                    @JoinColumn(name = "noteId", referencedColumnName = "id") })
    private List<MedicationNoteEntity> notes;
    
    @Column(name = "dosageText")
    private String dosageText;
    
    @Column(name = "dosageInstruction")
    private String dosageInstruction;
    
    @Column(name = "lastUpdated")
    private Date lastUpdated;

<<<<<<< HEAD
	@Column(name = "warningCode")
	private String warningCode;

	public Long getId() {
=======
    @Column(name = "prescribingAgency")
    private String prescribingAgency;

    @Column(name = "guid")
    private String guid;

    public String getGuid() {
        return guid;
    }

    public void setGuid(String guid) {
        this.guid = guid;
    }

    public String getPrescribingAgency() {
        return prescribingAgency;
    }

    public void setPrescribingAgency(String prescribingAgency) {
        this.prescribingAgency = prescribingAgency;
    }

    public Long getId() {
>>>>>>> 254fa5d6
		return id;
	}

	public void setId(Long id) {
		this.id = id;
	}

	public Date getLastIssueDate() {
		return lastIssueDate;
	}

	public void setLastIssueDate(Date lastIssueDate) {
		this.lastIssueDate = lastIssueDate;
	}

    public String getMedicationRequestId() {
		return medicationRequestId;
	}

    public void setMedicationRequestId(String medicationRequestId) {
		this.medicationRequestId = medicationRequestId;
	}

	public Long getEncounterId() {
		return encounterId;
	}

	public void setEncounterId(Long encounterId) {
		this.encounterId = encounterId;
	}

	public String getStatusCode() {
		return statusCode;
	}

	public void setStatusCode(String statusCode) {
		this.statusCode = statusCode;
	}

	public String getStatusDisplay() {
		return statusDisplay;
	}

	public void setStatusDisplay(String statusDisplay) {
		this.statusDisplay = statusDisplay;
	}

	public Long getMedicationId() {
		return medicationId;
	}

	public void setMedicationId(Long medicationId) {
		this.medicationId = medicationId;
	}

	public Date getStartDate() {
		return startDate;
	}

	public void setStartDate(Date startDate) {
		this.startDate = startDate;
	}

	public Date getEndDate() {
		return endDate;
	}

	public void setEndDate(Date endDate) {
		this.endDate = endDate;
	}

	public Date getDateAsserted() {
		return dateAsserted;
	}

	public void setDateAsserted(Date dateAsserted) {
		this.dateAsserted = dateAsserted;
	}

	public Long getPatientId() {
		return patientId;
	}

	public void setPatientId(Long patientId) {
		this.patientId = patientId;
	}

	public String getTakenCode() {
		return takenCode;
	}

	public void setTakenCode(String takenCode) {
		this.takenCode = takenCode;
	}

	public String getTakenDisplay() {
		return takenDisplay;
	}

	public void setTakenDisplay(String takenDisplay) {
		this.takenDisplay = takenDisplay;
	}

	public List<MedicationReasonCodeEntity> getReasonCodes() {
		return reasonCodes;
	}

	public void setReasonCodes(List<MedicationReasonCodeEntity> reasonCodes) {
		this.reasonCodes = reasonCodes;
	}

	public List<MedicationReasonReferenceEntity> getReasonReferences() {
		return reasonReferences;
	}

	public void setReasonReferences(List<MedicationReasonReferenceEntity> reasonReferences) {
		this.reasonReferences = reasonReferences;
	}

	public List<MedicationNoteEntity> getNotes() {
		return notes;
	}

	public void setNotes(List<MedicationNoteEntity> notes) {
		this.notes = notes;
	}

	public String getDosageText() {
		return dosageText;
	}

	public void setDosageText(String dosageText) {
		this.dosageText = dosageText;
	}

	public String getDosageInstruction() {
		return dosageInstruction;
	}

	public void setDosageInstruction(String dosageInstruction) {
		this.dosageInstruction = dosageInstruction;
	}

	public Date getLastUpdated() {
		return lastUpdated;
	}

	public void setLastUpdated(Date lastUpdated) {
		this.lastUpdated = lastUpdated;
	}

	public String getWarningCode() {
		return warningCode;
	}

	public void setWarningCode(String warningCode) {
		this.warningCode = warningCode;
	}
}<|MERGE_RESOLUTION|>--- conflicted
+++ resolved
@@ -84,18 +84,15 @@
     @Column(name = "lastUpdated")
     private Date lastUpdated;
 
-<<<<<<< HEAD
-	@Column(name = "warningCode")
-	private String warningCode;
-
-	public Long getId() {
-=======
     @Column(name = "prescribingAgency")
     private String prescribingAgency;
 
     @Column(name = "guid")
     private String guid;
 
+    @Column(name = "warningCode")
+    private String warningCode;
+
     public String getGuid() {
         return guid;
     }
@@ -113,7 +110,6 @@
     }
 
     public Long getId() {
->>>>>>> 254fa5d6
 		return id;
 	}
 
