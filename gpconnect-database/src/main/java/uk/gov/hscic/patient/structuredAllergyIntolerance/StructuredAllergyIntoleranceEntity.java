--- conflicted
+++ resolved
@@ -74,12 +74,6 @@
 	@Column(name = "warningCode")
 	private String warningCode;
 
-<<<<<<< HEAD
-=======
-	@Column(name = "encounter")
-	private String encounter;
-
->>>>>>> 05e4e509
     @Column(name = "guid")
     private String guid;
 
