--- conflicted
+++ resolved
@@ -29,14 +29,8 @@
         });
     };
 
-<<<<<<< HEAD
-    var searchForFreeSlots = function (practiceOdsCode, startDateTime, endDateTime) {
-           
-            return FhirEndpointLookup.getEndpoint(practiceOdsCode, "urn:nhs:names:services:gpconnect:fhir:rest:search:slot-1").then(function(response) {
-=======
     var searchForFreeSlots = function (practiceOdsCode, practiceOrgType, startDateTime, endDateTime) {
            return FhirEndpointLookup.getEndpoint(practiceOdsCode, "urn:nhs:names:services:gpconnect:fhir:rest:search:slot-1").then(function(response) {
->>>>>>> e43caf3a
                 var endpointLookupResult = response;
                 
                 var requiredParams = 'start=ge' + startDateTime.replace("+", "%2B") + '&end=le' + endDateTime.replace("+", "%2B") + '&status=free&_include=Slot:schedule';
