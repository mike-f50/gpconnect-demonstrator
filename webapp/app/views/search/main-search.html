--- conflicted
+++ resolved
@@ -81,12 +81,6 @@
     </div>
 
 	<div id="versionBanner" class="col-md-12 versionBanner">
-<<<<<<< HEAD
-	    <h5>Please be aware this is an implementation of <a class="versionLink" href="https://developer.nhs.uk/apis/gpconnect-1-0-0/">GPConnect Specification Version 1.0.0</a>. This specification is built on FHIR STU3. 
-	    A version of the <a class="versionLink" href="http://ec2-54-194-109-184.eu-west-1.compute.amazonaws.com:380">GPConnect Demonstrator</a> is available using the <a class="versionLink" href="https://developer.nhs.uk/apis/gpconnect-0-5-0/">GPConnect Specification Version 0.5.0</a> this is built on FHIR DSTU2. </h5>
-	    <h5>The GPConnect Demonstrator API can be accessed directly using <b>http://ec2-54-194-109-184.eu-west-1.compute.amazonaws.com/fhir.</b> </h5>
-	</div>
-=======
     
     <h4>This is a demonstrator of the <b><a class="versionLink" href="https://developer.nhs.uk/apis/gpconnect-1-1-0/">GP Connect 1.1.0</a></b> specification (based on the FHIR STU3 standard).</h4>
     <p>What next?</p>
@@ -98,8 +92,6 @@
     <p>A version of the <a class="versionLink" href="http://ec2-54-194-109-184.eu-west-1.compute.amazonaws.com:380">GP Connect demonstrator</a> also exists for the <b><a class="versionLink" href="https://developer.nhs.uk/apis/gpconnect-0-5-0/">GP Connect 0.5.0</a></b> version of the specification which is the current specification for `Access Record HTML` (based on the FHIR DSTU2 standard).</p>
     
 </div>
-
->>>>>>> d1719452
 
 </div>
 
