<div class="col-md-12 searchPagePanel">

    <div id="testingConfigHeader" class="col-md-12"  ng-click="isTestingConfigBodyOpen = !isTestingConfigBodyOpen">
        <i class="fa fa-chevron-down"></i> Demonstrator - Testing Configuration
    </div>
    <div id="testingConfigBody" class="col-md-12" ng-show="isTestingConfigBodyOpen">

        <div class="col-md-12 testConfigHeader">
            Supplier Endpoint Configuration
        </div>

        <div class="col-md-12 testConfigField">
            <label class="col-md-2" for="testingPracticeODSCode">Practice ODS Code : </label>
            <input class="col-md-2" type="text" id="testingPracticeODSCode" ng-model="testingPracticeODSCode" >
        </div>

        <div class="col-md-12 testConfigField">
            <label class="col-md-2" for="testingFhirUrl">FHIR Base URL : </label>
            <input class="col-md-4" type="text" id="testingFhirUrl" ng-model="testingFhirUrl" >
            <div class="col-md-6">(The target ODS Code will be used in priority to this target URL if both are supplied)</div>
        </div>


        <div class="col-md-12 testConfigHeader">
            Request Meta Data - Configurable HTTP Headers
        </div>

        <div class="col-md-12 testConfigField">
            <label class="col-md-2" for="fromASID">Ssp-From : </label>
            <input class="col-md-2" type="text" id="fromASID" ng-model="fromASID" >
        </div>

        <div class="col-md-12 testConfigField">
            <label class="col-md-2" for="toASID">Ssp-To : </label>
            <input class="col-md-2" type="text" id="toASID" ng-model="toASID" >
        </div>


        <div class="col-md-12 testConfigHeader">
            Request Meta Data - JSON Web Token Elements
        </div>

        <div class="col-md-12 testConfigField">
            <label class="col-md-2" for="iss">iss</label>
            <label class="col-md-4">(Requesting systems URI) : </label>
            <input class="col-md-5" type="text" id="iss" ng-model="jwtIss" placeholder='http://gpconnect-uat.answerappcloud.com'>
        </div>

        <div class="col-md-12 testConfigField">
            <label class="col-md-2" for="sub">sub</label>
            <label class="col-md-4">(practitioner local ID, matches requesting_practitioner.id) : </label>
            <input class="col-md-2" type="text" id="sub" ng-model="jwtSub" placeholder='1'>
        </div>

        <div class="col-md-12 testConfigField">
            <label class="col-md-2" for="requesting_practitioner">requesting_practitioner</label>
            <label class="col-md-4">(FHIR resource, Practitioner making request) : </label>
            <input class="col-md-5" type="text" id="requesting_practitioner" ng-model="jwtRequesting_practitioner" placeholder='{ "resourceType": "Practitioner", "id": "1", "identifier": [{ "system": "https://fhir.nhs.uk/Id/sds-user-id", "value": "G13579135" }, { "system": "localSystem", "value": "1" }], "name": [{ "family": ["Demonstrator"], "given": ["GPConnect"], "prefix": ["Mr"] }] }'>
        </div>

        <div class="col-md-12 testConfigField">
            <label class="col-md-2" for="requesting_organization">requesting_organization</label>
            <label class="col-md-4">(FHIR resource, Organisation making request) : </label>
            <input class="col-md-5" type="text" id="requesting_organization" ng-model="jwtRequesting_organization" placeholder='{ "resourceType": "Organization", "id": "1", "identifier": [{ "system": "https://fhir.nhs.uk/Id/ods-organization-code", "value": "[ODSCode]" }]}'>
        </div>

        <div class="col-md-12 testConfigField">
            <label class="col-md-2" for="requesting_device">requesting_device</label>
            <label class="col-md-4">(FHIR resource, device making request) : </label>
            <input class="col-md-5" type="text" id="requesting_device" ng-model="jwtRequesting_device" placeholder='{ "resourceType": "Device", "id": "1", "identifier": [{ "system": "Web Interface", "value": "GP Connect Demonstrator" }],"type": {"coding": [{"system": "DeviceIdentifierSystem","code": "DeviceIdentifier"}]},"model": "v1","version": "1.1" }'>
        </div>

        <div class="col-md-12 testConfigField">
            <label class="col-md-2" for="reason_for_request">reason_for_request</label>
            <label class="col-md-4">(Purpose for which access is being requested) : </label>
            <input class="col-md-4" type="text" id="reason_for_request" ng-model="jwtReason_for_request" placeholder="directcare">
        </div>


        <button class="btn btn-success configSaveButton" ng-click="saveTestingConfig()"  ng-blur="btnReset()" >{{saveBtnText}}</button>
    </div>

	<div id="versionBanner" class="col-md-12 versionBanner">
    
    <h4>This is a demonstrator of the <b><a class="versionLink" href="https://developer.nhs.uk/apis/gpconnect-1-1-0/">GP Connect 1.1.0</a></b> specification (based on the FHIR STU3 standard).</h4>
    <p>What next?</p>
    <ul>
        <li class="versionList" >Choose a test patient below and click `search` to see what functionality GP Connect can enable within a consumer, using our demonstrator consumer</li>
        <li class="versionList" >For a view of the GP Connect API's served up by the provider side of the demonstrator instance, have a look at the <a  class="versionLink" href="http://ec2-54-194-109-184.eu-west-1.compute.amazonaws.com/gpconnect-1-0-0.html">Swagger definition</a> attached to this demonstrator</li>
    </ul>
    <p/>
    <p>A version of the <a class="versionLink" href="http://ec2-54-194-109-184.eu-west-1.compute.amazonaws.com:380">GP Connect demonstrator</a> also exists for the <b><a class="versionLink" href="https://developer.nhs.uk/apis/gpconnect-0-5-0/">GP Connect 0.5.0</a></b> version of the specification which is the current specification for `Access Record HTML` (based on the FHIR DSTU2 standard).</p>
    
</div>
<<<<<<< HEAD

=======
>>>>>>> f8ed04a6

</div>

<div class="col-md-12">
    <div class="main-search">
        <div class="search-left-inner-addon">
            <input class="form-control" placeholder="Enter NHS Number..." type="text" ng-model="searchExpression"/>
            <div class="pull-right">
                <a ng-click="openAdvancedSearch()">Advanced search</a>
            </div>
        </div>

        <button class="btn btn-info mainSearchButton" ng-click="searchFunction(searchExpression)"><i class="fa fa-search"></i> Search</button>

        <div class="alert alert-danger alert-dismissible fade in no-patient-found-error" role="alert" ng-if="errorOccurred">
            <button type="button" class="close" data-dismiss="alert" aria-label="Close">
                <span aria-hidden="true" ng-click="setErrorOccurred(false)">×</span>
            </button>
            <h4>We couldn't find a patient corresponding to that NHS Number</h4>
        </div>

        <div class="alert alert-danger alert-dismissible fade in no-patient-found-error" role="alert">
            <h6>If you are unsure about which NHS Numbers work, why not try one of the ones below:</h6>
            <p>
                <button type="button" class="btn btn-default" ng-click="populateSearchField('947 671 9931')">{{ '9476719931' | formatNHSNumber}}</button>
                <button type="button" class="btn btn-default" ng-click="populateSearchField('947 671 9974')">{{ '9476719974' | formatNHSNumber}}</button>
                <button type="button" class="btn btn-default" ng-click="populateSearchField('947 671 9966')">{{ '9476719966' | formatNHSNumber}}</button>
                <button type="button" class="btn btn-default" ng-click="populateSearchField('947 671 9958')">{{ '9476719958' | formatNHSNumber}}</button>
                <button type="button" class="btn btn-default" ng-click="populateSearchField('900 000 0068')">{{ '9000000068' | formatNHSNumber }}</button>
            </p>
        </div>

    </div>
</div>

<span class="search-spinner" us-spinner="{radius:20, width:8, length: 16}" spinner-key="search-spinner" spinner-start-active="false"></span><|MERGE_RESOLUTION|>--- conflicted
+++ resolved
@@ -92,10 +92,6 @@
     <p>A version of the <a class="versionLink" href="http://ec2-54-194-109-184.eu-west-1.compute.amazonaws.com:380">GP Connect demonstrator</a> also exists for the <b><a class="versionLink" href="https://developer.nhs.uk/apis/gpconnect-0-5-0/">GP Connect 0.5.0</a></b> version of the specification which is the current specification for `Access Record HTML` (based on the FHIR DSTU2 standard).</p>
     
 </div>
-<<<<<<< HEAD
-
-=======
->>>>>>> f8ed04a6
 
 </div>
 
