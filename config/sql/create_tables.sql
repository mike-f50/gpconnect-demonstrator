USE gpconnect;
/*DROP TABLE `gpconnect`.`adminitems`, `gpconnect`.`allergies`, `gpconnect`.`clinicalitems`, `gpconnect`.`immunisations`, `gpconnect`.`investigations`, `gpconnect`.`problems`, `gpconnect`.`referrals`, `gpconnect`.`procedures`; */

/* Destroy all existing data */
DROP TABLE IF EXISTS gpconnect.appointment_slots_organizations;
DROP TABLE IF EXISTS gpconnect.appointment_slots_orgType;
DROP TABLE IF EXISTS gpconnect.appointment_appointments_slots;
DROP TABLE IF EXISTS gpconnect.appointment_schedules;
DROP TABLE IF EXISTS gpconnect.appointment_slots;
DROP TABLE IF EXISTS gpconnect.practitioners;
DROP TABLE IF EXISTS gpconnect.organizations;
DROP TABLE IF EXISTS gpconnect.patients;
DROP TABLE IF EXISTS gpconnect.medication_allergies;
DROP TABLE IF EXISTS gpconnect.medications;
DROP TABLE IF EXISTS gpconnect.medication_statement_reason_codes;
DROP TABLE IF EXISTS gpconnect.medication_statement_reason_references;
DROP TABLE IF EXISTS gpconnect.medication_statement_notes;
DROP TABLE IF EXISTS gpconnect.medication_request_reason_codes;
DROP TABLE IF EXISTS gpconnect.medication_request_reason_references;
DROP TABLE IF EXISTS gpconnect.medication_request_notes;
DROP TABLE IF EXISTS gpconnect.medication_request_based_on_references;
DROP TABLE IF EXISTS gpconnect.medication_reason_codes;
DROP TABLE IF EXISTS gpconnect.medication_reason_references;
DROP TABLE IF EXISTS gpconnect.medication_notes;
DROP TABLE IF EXISTS gpconnect.medication_request_based_on;
DROP TABLE IF EXISTS gpconnect.medication_statements;
DROP TABLE IF EXISTS gpconnect.medication_requests;
DROP TABLE IF EXISTS gpconnect.medication_orders;
DROP TABLE IF EXISTS gpconnect.medication_dispenses;
DROP TABLE IF EXISTS gpconnect.medication_administrations;
DROP TABLE IF EXISTS gpconnect.encounters;
DROP TABLE IF EXISTS gpconnect.observations;
DROP TABLE IF EXISTS gpconnect.locations;
DROP TABLE IF EXISTS gpconnect.appointment_booking_orgz;
DROP TABLE IF EXISTS gpconnect.appointment_appointments;
DROP TABLE IF EXISTS gpconnect.general_practitioners;
DROP TABLE IF EXISTS gpconnect.medical_departments;
<<<<<<< HEAD
DROP TABLE IF EXISTS gpconnect.allergyintolerance;
=======
DROP TABLE IF EXISTS gpconnect.addresses;
>>>>>>> 38e3ed2e

/* Create new table schemas */

CREATE TABLE gpconnect.appointment_booking_orgz (
  id              BIGINT       NOT NULL,
  org_code        VARCHAR(30)  NULL,
  name            VARCHAR(100) NULL,
  telephone       VARCHAR(100) NULL,
  lastUpdated     DATETIME     NULL,
  PRIMARY KEY (id)
);

CREATE TABLE gpconnect.appointment_appointments (
  id                 BIGINT    NOT NULL AUTO_INCREMENT,
  cancellationReason TEXT(300) NULL,
  status             TEXT(50)  NULL,
  typeCode           BIGINT    NULL,
  typeDisplay        TEXT(100) NULL,
  typeText           TEXT(100) NULL,
  description        TEXT(300) NULL,
  startDateTime      DATETIME  NULL,
  endDateTime        DATETIME  NULL,
  commentText        TEXT(300) NULL,
  patientId          BIGINT    NULL NOT NULL,
  practitionerId     BIGINT    NULL,
  locationId         BIGINT    NULL NOT NULL,
  minutesDuration    BIGINT    NULL,
  created            DATETIME  NULL,
  priority    		   BIGINT    NULL,
  lastUpdated        DATETIME  NULL,
  PRIMARY KEY (id)
);

ALTER TABLE gpconnect.appointment_booking_orgz
ADD CONSTRAINT fk_appointment_appointments_booking_orgz
FOREIGN KEY (id) REFERENCES gpconnect.appointment_appointments(id);

CREATE TABLE gpconnect.appointment_schedules (
  id              BIGINT    NOT NULL AUTO_INCREMENT,
  practitionerId  BIGINT    NULL,
  identifier      TEXT(50)  NULL,
  typeCode        TEXT(50)  NULL,
  typeDescription TEXT(250) NULL,
  locationId      BIGINT    NULL,
  deliveryChannelCode	TEXT(50)  NULL,
  deliveryChannelDisplay  TEXT(50)  NULL,
  practitionerRoleCode	TEXT(50)  NULL,
  practitionerRoleDisplay  TEXT(50)  NULL,
  startDateTime   DATETIME  NULL,
  endDateTime     DATETIME  NULL,
  scheduleComment TEXT(300) NULL,
  lastUpdated     DATETIME  NULL,
  PRIMARY KEY (id)
);

CREATE TABLE gpconnect.appointment_slots (
  id                BIGINT    NOT NULL AUTO_INCREMENT,
  typeCode          BIGINT    NULL,
  typeDisplay       TEXT(300) NULL,
  scheduleReference BIGINT    NULL,
  freeBusyType      TEXT(50)  NULL,
  startDateTime     DATETIME  NULL,
  endDateTime       DATETIME  NULL,
  lastUpdated       DATETIME  NULL,
  gpConnectBookable BOOLEAN   NULL,
  PRIMARY KEY (id)
);

CREATE TABLE `appointment_slots_orgType` (
  `slotId` bigint(20) NOT NULL,
  `bookableOrgTypes` varchar(255) NOT NULL,
  KEY `slotId` (`slotId`),
  CONSTRAINT `appointment_slots_orgType_ibfk_1` FOREIGN KEY (`slotId`) REFERENCES `appointment_slots` (`id`)
) ENGINE=InnoDB DEFAULT CHARSET=utf8;

CREATE TABLE appointment_appointments_slots (
	appointmentId	BIGINT    NOT NULL,
	slotId			BIGINT    NOT NULL,
	FOREIGN KEY (appointmentId) REFERENCES gpconnect.appointment_appointments(id),
	FOREIGN KEY (slotId) 		REFERENCES gpconnect.appointment_slots(id)
);

CREATE TABLE gpconnect.general_practitioners (
  id          BIGINT       NOT NULL AUTO_INCREMENT,
  gp_name     VARCHAR(150) NULL,
  address_1   VARCHAR(100) NULL,
  address_2   VARCHAR(100) NULL,
  address_3   VARCHAR(100) NULL,
  address_4   VARCHAR(100) NULL,
  address_5   VARCHAR(100) NULL,
  postcode    VARCHAR(10)  NULL,
  lastUpdated DATETIME     NULL,
  PRIMARY KEY (id)
);

CREATE TABLE gpconnect.practitioners (
  id                BIGINT       NOT NULL AUTO_INCREMENT,
  userid            VARCHAR(30)  NULL,
  p_role_ids        VARCHAR(30)  NOT NULL,
  p_name_family     VARCHAR(100) NULL,
  p_name_given      VARCHAR(100) NULL,
  p_name_prefix     VARCHAR(20)  NULL,
  p_gender          VARCHAR(10)  NULL,
  p_organization_id BIGINT       NULL,
  p_role_code       VARCHAR(30)  NULL,
  p_role_display    VARCHAR(100) NULL,
  p_com_code        VARCHAR(30)  NULL,
  p_com_display     VARCHAR(100) NULL,
  lastUpdated       DATETIME     NULL,
  PRIMARY KEY (id)
);

CREATE TABLE gpconnect.organizations (
  id          BIGINT       NOT NULL AUTO_INCREMENT,
  org_code    VARCHAR(30)  NULL,
  org_name    VARCHAR(100) NULL,
  lastUpdated DATETIME     NULL,
  PRIMARY KEY (id)
);

CREATE TABLE appointment_slots_organizations (
	slotId       	BIGINT    NOT NULL,
	organizationId	BIGINT    NOT NULL,
	FOREIGN KEY (organizationId) REFERENCES gpconnect.organizations(id),
	FOREIGN KEY (slotId) 		REFERENCES gpconnect.appointment_slots(id)
);

CREATE TABLE gpconnect.medical_departments (
  id          BIGINT       NOT NULL AUTO_INCREMENT,
  department  VARCHAR(150) NULL,
  lastUpdated DATETIME     NULL,
  PRIMARY KEY (id)
);

CREATE TABLE gpconnect.patients (
  id                  BIGINT       NOT NULL AUTO_INCREMENT,
  title               VARCHAR(10)  NULL,
  first_name          VARCHAR(300) NULL,
  last_name           VARCHAR(300) NULL,
  address_1           VARCHAR(100) NULL,
  address_2           VARCHAR(100) NULL,
  address_3           VARCHAR(100) NULL,
  address_4           VARCHAR(100) NULL,
  address_5           VARCHAR(100) NULL,
  postcode            VARCHAR(10)  NULL,
  phone               VARCHAR(20)  NULL,
  date_of_birth       DATE         NULL,
  gender              VARCHAR(10)  NULL,
  nhs_number          VARCHAR(20)  NULL,
  pas_number          VARCHAR(20)  NULL,
  department_id       BIGINT       NULL,
  gp_id               BIGINT       NULL,
  lastUpdated         DATETIME     NULL,
  registration_start  DATETIME     NULL,
  registration_end    DATETIME     NULL,
  registration_status VARCHAR(10)  NULL,
  registration_type   VARCHAR(10)  NULL,
  sensitive_flag      BOOLEAN      NULL,
  multiple_birth      BOOLEAN      NULL,
  deceased			  DATETIME	   NULL,
  marital_status      VARCHAR(10)  NULL,
  managing_organization BIGINT     NULL,
  PRIMARY KEY (id),
  FOREIGN KEY (department_id) REFERENCES gpconnect.medical_departments(id),
  FOREIGN KEY (gp_id) REFERENCES gpconnect.general_practitioners(id)
);

CREATE TABLE gpconnect.medications (
  id                        BIGINT    NOT NULL AUTO_INCREMENT,
  code		                TEXT(20)  NULL,
  display	                TEXT(100) NULL,
  text		                TEXT(100) NULL, 
  snowmedDescriptionId      TEXT(50)  NULL,
  snowmedDescriptionDisplay TEXT(100) NULL,
  batchNumber               TEXT(50)  NULL, 
  expiryDate                DATETIME  NULL,
  lastUpdated               DATETIME  NULL,
  PRIMARY KEY (id)
);

CREATE TABLE gpconnect.medication_statements (
  id	              BIGINT       NOT NULL AUTO_INCREMENT,
  lastIssueDate       DATETIME     NULL,
  medicationRequestId BIGINT       NULL,
  encounterId         BIGINT       NULL,
  statusCode          VARCHAR(50)  NULL,
  statusDisplay       VARCHAR(50)  NULL,
  medicationId        BIGINT       NULL, 
  startDate           DATETIME     NULL,
  endDate             DATETIME     NULL,
  dateAsserted        DATETIME     NULL,
  patientId           BIGINT       NULL, 
  takenCode           VARCHAR(50)  NULL,
  takenDisplay        VARCHAR(50)  NULL,
  dosageText          VARCHAR(250) NULL,
  dosageInstruction   VARCHAR(50)  NULL,
  lastUpdated         DATETIME     NULL,
  PRIMARY KEY (id)
);

CREATE TABLE gpconnect.medication_requests (
  id	                             BIGINT       NOT NULL AUTO_INCREMENT,
  groupIdentifier                    VARCHAR(250) NULL,
  statusCode                         VARCHAR(50)  NULL,
  statusDisplay                      VARCHAR(50)  NULL,
  intentCode                         VARCHAR(50)  NULL,
  intentDisplay                      VARCHAR(50)  NULL, 
  medicationId                       BIGINT       NULL, 
  patientId                          BIGINT       NULL, 
  encounterId                        BIGINT       NULL,
  authoredOn                         DATETIME     NULL,
  requesterUrl                       TEXT(100)    NULL,
  requesterId                        BIGINT       NULL,
  authorisingPractitionerId          BIGINT       NULL,
  dosageText                         VARCHAR(250) NULL,
  dosageInstruction                  VARCHAR(50)  NULL,
  dispenseRequestStartDate           DATETIME     NULL,
  dispenseRequestEndDate             DATETIME     NULL,
  dispenseQuantityValue              VARCHAR(20)  NULL,
  dispenseQuantityUnit               VARCHAR(20)  NULL,
  dispenseQuantityText               VARCHAR(100) NULL,
  expectedSupplyDuration             VARCHAR(20)  NULL,
  dispenseRequestOrganizationId      BIGINT       NULL,
  priorMedicationRequestId           BIGINT       NULL,
  numberOfRepeatPrescriptionsAllowed INT          NULL, 
  numberOfRepeatPrescriptionsIssued  INT          NULL,
  authorisationExpiryDate            DATETIME     NULL,
  prescriptionTypeCode               VARCHAR(20)  NULL,
  prescriptionTypeDisplay            VARCHAR(20)  NULL,
  statusReasonDate                   DATETIME     NULL,
  statusReason                       VARCHAR(50)  NULL,
  lastUpdated                        DATETIME     NULL,
  PRIMARY KEY (id)
);

CREATE TABLE gpconnect.medication_reason_references (
  id           BIGINT NOT NULL AUTO_INCREMENT,
  referenceUrl VARCHAR(100) NULL,
  referenceId  BIGINT NULL,
  PRIMARY KEY (id)
);

CREATE TABLE gpconnect.medication_request_based_on (
  id           BIGINT NOT NULL AUTO_INCREMENT,
  referenceUrl VARCHAR(100) NULL,
  referenceId  BIGINT NULL,
  PRIMARY KEY (id)
);

CREATE TABLE gpconnect.medication_notes (
  id                 BIGINT       NOT NULL AUTO_INCREMENT,
  dateWritten        DATETIME     NULL,
  authorReferenceUrl VARCHAR(100) NULL,
  authorId           BIGINT       NULL,
  noteText           TEXT(300)    NULL,
  PRIMARY KEY (id)
);

CREATE TABLE gpconnect.medication_reason_codes (
  id            BIGINT      NOT NULL AUTO_INCREMENT,
  reasonCode    VARCHAR(50) NULL,
  reasonDisplay VARCHAR(150) NULL,
  PRIMARY KEY (id)
);

CREATE TABLE gpconnect.medication_statement_reason_codes (
  medicationStatementId	BIGINT NOT NULL,
  reasonCodeId			BIGINT NOT NULL,
  FOREIGN KEY (medicationStatementId) REFERENCES gpconnect.medication_statements(id),
  FOREIGN KEY (reasonCodeId) 		  REFERENCES gpconnect.medication_reason_codes(id)
);

CREATE TABLE gpconnect.medication_statement_reason_references (
  medicationStatementId	BIGINT NOT NULL,
  reasonReferenceId		BIGINT NOT NULL,
  FOREIGN KEY (medicationStatementId) REFERENCES gpconnect.medication_statements(id),
  FOREIGN KEY (reasonReferenceId) 	  REFERENCES gpconnect.medication_reason_references(id)
);

CREATE TABLE gpconnect.medication_statement_notes (
  medicationStatementId	BIGINT NOT NULL,
  noteId		    	BIGINT NOT NULL,
  FOREIGN KEY (medicationStatementId) REFERENCES gpconnect.medication_statements(id),
  FOREIGN KEY (noteId) 		          REFERENCES gpconnect.medication_notes(id)
);

CREATE TABLE gpconnect.medication_request_reason_codes (
  medicationRequestId	BIGINT NOT NULL,
  reasonCodeId			BIGINT NOT NULL,
  FOREIGN KEY (medicationRequestId) REFERENCES gpconnect.medication_requests(id),
  FOREIGN KEY (reasonCodeId) 	   	  REFERENCES gpconnect.medication_reason_codes(id)
);

CREATE TABLE gpconnect.medication_request_reason_references (
  medicationRequestId	BIGINT NOT NULL,
  reasonReferenceId		BIGINT NOT NULL,
  FOREIGN KEY (medicationRequestId) REFERENCES gpconnect.medication_requests(id),
  FOREIGN KEY (reasonReferenceId)  	  REFERENCES gpconnect.medication_reason_references(id)
);

CREATE TABLE gpconnect.medication_request_based_on_references (
  medicationRequestId	BIGINT NOT NULL,
  basedOnReferenceId	BIGINT NOT NULL,
  FOREIGN KEY (medicationRequestId) REFERENCES gpconnect.medication_requests(id),
  FOREIGN KEY (basedOnReferenceId)  	  REFERENCES gpconnect.medication_request_based_on(id)
);

CREATE TABLE gpconnect.medication_request_notes (
  medicationRequestId BIGINT NOT NULL,
  noteId			  BIGINT NOT NULL,
  FOREIGN KEY (medicationRequestId) REFERENCES gpconnect.medication_requests(id),
  FOREIGN KEY (noteId) 		        REFERENCES gpconnect.medication_notes(id)
);

CREATE TABLE gpconnect.medication_orders (
  id                       BIGINT    NOT NULL AUTO_INCREMENT,
  date_written             DATETIME  NULL,
  order_status             TEXT(50)  NULL,
  patient_id               BIGINT    NULL,
  author_id                BIGINT    NULL,
  medication_id            BIGINT    NULL,
  dosage_text              TEXT(300) NULL,
  dispense_quantity_text   TEXT(300) NULL,
  dispense_review_date     DATETIME  NULL,
  dispense_medication_id   BIGINT    NULL,
  dispense_repeats_allowed INT       NULL,
  lastUpdated              DATETIME  NULL,
  PRIMARY KEY (id)
);

CREATE TABLE gpconnect.medication_dispenses (
  id                BIGINT    NOT NULL AUTO_INCREMENT,
  status            TEXT(50)  NULL,
  patientId         BIGINT    NULL,
  medicationOrderId BIGINT    NULL,
  medicationId      BIGINT    NULL,
  medicationName    TEXT(300) NULL,
  dosageText        TEXT(300) NULL,
  lastUpdated       DATETIME  NULL,
  PRIMARY KEY (id)
);

CREATE TABLE gpconnect.medication_administrations (
  id                 BIGINT   NOT NULL AUTO_INCREMENT,
  patientId          BIGINT   NULL,
  practitionerId     BIGINT   NULL,
  encounterId        BIGINT   NULL,
  prescriptionId     BIGINT   NULL,
  administrationDate DATETIME NULL,
  medicationId       BIGINT   NULL,
  lastUpdated        DATETIME NULL,
  PRIMARY KEY (id)
);

CREATE TABLE gpconnect.encounters (
  id            BIGINT       NOT NULL AUTO_INCREMENT,
  nhsNumber     VARCHAR(100) NULL,
  sectionDate   DATETIME     NULL,
  encounterDate VARCHAR(200) NULL,
  title         VARCHAR(200) NULL,
  details       VARCHAR(400) NULL,
  PRIMARY KEY (id)
);

CREATE TABLE gpconnect.observations (
  id              BIGINT       NOT NULL AUTO_INCREMENT,
  nhsNumber       BIGINT       NULL,
  observationDate VARCHAR(100) NULL,
  entry           VARCHAR(100) NULL,
  value           VARCHAR(100) NULL,
  details         VARCHAR(100) NULL,
  PRIMARY KEY (id)
);

<<<<<<< HEAD
=======
CREATE TABLE gpconnect.immunisations (
  id          BIGINT       NOT NULL AUTO_INCREMENT,
  nhsNumber   BIGINT       NULL,
  dateOfVac   DATETIME     NULL,
  vaccination VARCHAR(100) NULL,
  part        VARCHAR(200) NULL,
  contents    VARCHAR(200) NULL,
  details     VARCHAR(200) NULL,
  PRIMARY KEY (id)
);

CREATE TABLE gpconnect.adminitems (
  id          BIGINT       NOT NULL AUTO_INCREMENT,
  nhsNumber   BIGINT       NULL,
  sectionDate DATETIME     NULL,
  adminDate   VARCHAR(100) NULL,
  entry       VARCHAR(100) NULL,
  details     VARCHAR(100) NULL,
  PRIMARY KEY (id)
);

CREATE TABLE gpconnect.addresses (
  id          BIGINT       NOT NULL AUTO_INCREMENT,
  line   	  VARCHAR(100)NULL,
  city        VARCHAR(50) NULL,
  district    VARCHAR(50) NULL,
  state       VARCHAR(50) NULL,
  postalCode  VARCHAR(10) NULL,
  country     VARCHAR(50) NULL,
  PRIMARY KEY (id)
);

CREATE TABLE gpconnect.clinicalitems (
  id          BIGINT       NOT NULL AUTO_INCREMENT,
  nhsNumber   BIGINT       NULL,
  sectionDate DATETIME     NULL,
  dateOfItem  VARCHAR(100) NULL,
  entry       VARCHAR(100) NULL,
  details     VARCHAR(100) NULL,
  PRIMARY KEY (id)
);

CREATE TABLE gpconnect.investigations (
  id          BIGINT         NOT NULL AUTO_INCREMENT,
  nhsNumber   BIGINT         NULL,
  sectionDate DATETIME       NULL,
  title       VARCHAR(100)   NULL,
  details     VARCHAR(1000)  NULL,
  lastUpdated DATETIME       NULL,
  PRIMARY KEY (id)
);

>>>>>>> 38e3ed2e
CREATE TABLE gpconnect.locations (
  id                 BIGINT       NOT NULL AUTO_INCREMENT,
  name               VARCHAR(250) NOT NULL,
  org_ods_code       VARCHAR(250) NOT NULL,
  org_ods_code_name  VARCHAR(250) NOT NULL,
  site_ods_code      VARCHAR(250) NOT NULL,
  site_ods_code_name VARCHAR(250) NOT NULL,
  status             VARCHAR(100) NULL,
  lastUpdated        DATETIME     NULL,
  address_id         BIGINT       NULL,
  PRIMARY KEY (id),
  FOREIGN KEY (address_id) REFERENCES gpconnect.addresses(id)
);

CREATE TABLE gpconnect.allergyintolerance (
  id                BIGINT       NOT NULL AUTO_INCREMENT,
  nhsNumber         BIGINT       NULL,
  endDate  		  DATETIME  NULL,
  endReason			VARCHAR(250) NULL,
  note				VARCHAR(250) NULL,
  reactionDescription VARCHAR(250) NULL,
  clinicalStatus VARCHAR(250) NULL,
  verificationStatus VARCHAR(250) NULL,
  category VARCHAR(250) NULL,
  patientRef VARCHAR(250) NULL,
  onSetDateTime DATETIME  NULL,
  assertedDate DATETIME  NULL,
  coding VARCHAR(250) NULL,
  display VARCHAR(250) NULL,
  manCoding VARCHAR(250) NULL,
  manDisplay VARCHAR(250) NULL,
  PRIMARY KEY (id)
);

CREATE TABLE gpconnect.medication_allergies (
  medicationId BIGINT NOT NULL,
  allergyintoleranceId BIGINT NOT NULL,
  FOREIGN KEY (medicationId) REFERENCES gpconnect.medications(id),
  FOREIGN KEY (allergyintoleranceId) REFERENCES gpconnect.allergyintolerance(id)
 );<|MERGE_RESOLUTION|>--- conflicted
+++ resolved
@@ -1,5 +1,4 @@
 USE gpconnect;
-/*DROP TABLE `gpconnect`.`adminitems`, `gpconnect`.`allergies`, `gpconnect`.`clinicalitems`, `gpconnect`.`immunisations`, `gpconnect`.`investigations`, `gpconnect`.`problems`, `gpconnect`.`referrals`, `gpconnect`.`procedures`; */
 
 /* Destroy all existing data */
 DROP TABLE IF EXISTS gpconnect.appointment_slots_organizations;
@@ -35,11 +34,8 @@
 DROP TABLE IF EXISTS gpconnect.appointment_appointments;
 DROP TABLE IF EXISTS gpconnect.general_practitioners;
 DROP TABLE IF EXISTS gpconnect.medical_departments;
-<<<<<<< HEAD
 DROP TABLE IF EXISTS gpconnect.allergyintolerance;
-=======
 DROP TABLE IF EXISTS gpconnect.addresses;
->>>>>>> 38e3ed2e
 
 /* Create new table schemas */
 
@@ -414,29 +410,6 @@
   PRIMARY KEY (id)
 );
 
-<<<<<<< HEAD
-=======
-CREATE TABLE gpconnect.immunisations (
-  id          BIGINT       NOT NULL AUTO_INCREMENT,
-  nhsNumber   BIGINT       NULL,
-  dateOfVac   DATETIME     NULL,
-  vaccination VARCHAR(100) NULL,
-  part        VARCHAR(200) NULL,
-  contents    VARCHAR(200) NULL,
-  details     VARCHAR(200) NULL,
-  PRIMARY KEY (id)
-);
-
-CREATE TABLE gpconnect.adminitems (
-  id          BIGINT       NOT NULL AUTO_INCREMENT,
-  nhsNumber   BIGINT       NULL,
-  sectionDate DATETIME     NULL,
-  adminDate   VARCHAR(100) NULL,
-  entry       VARCHAR(100) NULL,
-  details     VARCHAR(100) NULL,
-  PRIMARY KEY (id)
-);
-
 CREATE TABLE gpconnect.addresses (
   id          BIGINT       NOT NULL AUTO_INCREMENT,
   line   	  VARCHAR(100)NULL,
@@ -448,27 +421,6 @@
   PRIMARY KEY (id)
 );
 
-CREATE TABLE gpconnect.clinicalitems (
-  id          BIGINT       NOT NULL AUTO_INCREMENT,
-  nhsNumber   BIGINT       NULL,
-  sectionDate DATETIME     NULL,
-  dateOfItem  VARCHAR(100) NULL,
-  entry       VARCHAR(100) NULL,
-  details     VARCHAR(100) NULL,
-  PRIMARY KEY (id)
-);
-
-CREATE TABLE gpconnect.investigations (
-  id          BIGINT         NOT NULL AUTO_INCREMENT,
-  nhsNumber   BIGINT         NULL,
-  sectionDate DATETIME       NULL,
-  title       VARCHAR(100)   NULL,
-  details     VARCHAR(1000)  NULL,
-  lastUpdated DATETIME       NULL,
-  PRIMARY KEY (id)
-);
-
->>>>>>> 38e3ed2e
 CREATE TABLE gpconnect.locations (
   id                 BIGINT       NOT NULL AUTO_INCREMENT,
   name               VARCHAR(250) NOT NULL,
