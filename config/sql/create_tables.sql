USE gpconnect;

/* Destroy all existing data */
DROP TABLE IF EXISTS gpconnect.appointment_slots_organizations;
DROP TABLE IF EXISTS gpconnect.appointment_slots_orgType;
DROP TABLE IF EXISTS gpconnect.appointment_appointments_slots;
DROP TABLE IF EXISTS gpconnect.appointment_schedules;
DROP TABLE IF EXISTS gpconnect.appointment_slots;
<<<<<<< HEAD
DROP TABLE IF EXISTS gpconnect.medication_allergies;
DROP TABLE IF EXISTS gpconnect.medication_statement_reason_codes;
DROP TABLE IF EXISTS gpconnect.medication_statement_reason_references;
DROP TABLE IF EXISTS gpconnect.medication_statement_notes;
DROP TABLE IF EXISTS gpconnect.medication_request_reason_codes;
DROP TABLE IF EXISTS gpconnect.medication_request_reason_references;
DROP TABLE IF EXISTS gpconnect.medication_request_notes;
DROP TABLE IF EXISTS gpconnect.medication_request_based_on_references;
DROP TABLE IF EXISTS gpconnect.medication_reason_codes;
DROP TABLE IF EXISTS gpconnect.medication_reason_references;
DROP TABLE IF EXISTS gpconnect.medication_notes;
DROP TABLE IF EXISTS gpconnect.medication_request_based_on;
DROP TABLE IF EXISTS gpconnect.medication_statements;
DROP TABLE IF EXISTS gpconnect.medication_requests;
DROP TABLE IF EXISTS gpconnect.medication_orders;
DROP TABLE IF EXISTS gpconnect.medication_dispenses;
DROP TABLE IF EXISTS gpconnect.medication_administrations;
DROP TABLE IF EXISTS gpconnect.patients;
DROP TABLE IF EXISTS gpconnect.medications;
DROP TABLE IF EXISTS gpconnect.practitioners;
DROP TABLE IF EXISTS gpconnect.organizations;
=======
DROP TABLE IF EXISTS gpconnect.practitioners;
DROP TABLE IF EXISTS gpconnect.organizations;
DROP TABLE IF EXISTS gpconnect.patients;
>>>>>>> f1944765
DROP TABLE IF EXISTS gpconnect.locations;
DROP TABLE IF EXISTS gpconnect.appointment_booking_orgz;
DROP TABLE IF EXISTS gpconnect.appointment_appointments;
DROP TABLE IF EXISTS gpconnect.general_practitioners;
DROP TABLE IF EXISTS gpconnect.medical_departments;
DROP TABLE IF EXISTS gpconnect.allergyintolerance;
DROP TABLE IF EXISTS gpconnect.addresses;

/* Create new table schemas */

CREATE TABLE gpconnect.appointment_booking_orgz (
  id              BIGINT       NOT NULL,
  org_code        VARCHAR(30)  NULL,
  name            VARCHAR(100) NULL,
  telephone       VARCHAR(100) NULL,
  lastUpdated     DATETIME     NULL,
  PRIMARY KEY (id)
);

CREATE TABLE gpconnect.appointment_appointments (
  id                 BIGINT    NOT NULL AUTO_INCREMENT,
  cancellationReason TEXT(300) NULL,
  status             TEXT(50)  NULL,
  typeCode           BIGINT    NULL,
  typeDisplay        TEXT(100) NULL,
  typeText           TEXT(100) NULL,
  description        TEXT(300) NULL,
  startDateTime      DATETIME  NULL,
  endDateTime        DATETIME  NULL,
  commentText        TEXT(300) NULL,
  patientId          BIGINT    NULL NOT NULL,
  practitionerId     BIGINT    NULL,
  locationId         BIGINT    NULL NOT NULL,
  minutesDuration    BIGINT    NULL,
  created            DATETIME  NULL,
  priority    		   BIGINT    NULL,
  lastUpdated        DATETIME  NULL,
  PRIMARY KEY (id)
);

ALTER TABLE gpconnect.appointment_booking_orgz
ADD CONSTRAINT fk_appointment_appointments_booking_orgz
FOREIGN KEY (id) REFERENCES gpconnect.appointment_appointments(id);

CREATE TABLE gpconnect.appointment_schedules (
  id              BIGINT    NOT NULL AUTO_INCREMENT,
  practitionerId  BIGINT    NULL,
  identifier      TEXT(50)  NULL,
  typeCode        TEXT(50)  NULL,
  typeDescription TEXT(250) NULL,
  locationId      BIGINT    NULL,
  deliveryChannelCode	TEXT(50)  NULL,
  deliveryChannelDisplay  TEXT(50)  NULL,
  practitionerRoleCode	TEXT(50)  NULL,
  practitionerRoleDisplay  TEXT(50)  NULL,
  startDateTime   DATETIME  NULL,
  endDateTime     DATETIME  NULL,
  scheduleComment TEXT(300) NULL,
  lastUpdated     DATETIME  NULL,
  PRIMARY KEY (id)
);

CREATE TABLE gpconnect.appointment_slots (
  id                BIGINT    NOT NULL AUTO_INCREMENT,
  typeCode          BIGINT    NULL,
  typeDisplay       TEXT(300) NULL,
  scheduleReference BIGINT    NULL,
  freeBusyType      TEXT(50)  NULL,
  startDateTime     DATETIME  NULL,
  endDateTime       DATETIME  NULL,
  lastUpdated       DATETIME  NULL,
  gpConnectBookable BOOLEAN   NULL,
  PRIMARY KEY (id)
);

CREATE TABLE `appointment_slots_orgType` (
  `slotId` bigint(20) NOT NULL,
  `bookableOrgTypes` varchar(255) NOT NULL,
  KEY `slotId` (`slotId`),
  CONSTRAINT `appointment_slots_orgType_ibfk_1` FOREIGN KEY (`slotId`) REFERENCES `appointment_slots` (`id`)
) ENGINE=InnoDB DEFAULT CHARSET=utf8;

CREATE TABLE appointment_appointments_slots (
	appointmentId	BIGINT    NOT NULL,
	slotId			BIGINT    NOT NULL,
	FOREIGN KEY (appointmentId) REFERENCES gpconnect.appointment_appointments(id),
	FOREIGN KEY (slotId) 		REFERENCES gpconnect.appointment_slots(id)
);

CREATE TABLE gpconnect.general_practitioners (
  id          BIGINT       NOT NULL AUTO_INCREMENT,
  gp_name     VARCHAR(150) NULL,
  address_1   VARCHAR(100) NULL,
  address_2   VARCHAR(100) NULL,
  address_3   VARCHAR(100) NULL,
  address_4   VARCHAR(100) NULL,
  address_5   VARCHAR(100) NULL,
  postcode    VARCHAR(10)  NULL,
  lastUpdated DATETIME     NULL,
  PRIMARY KEY (id)
);

CREATE TABLE gpconnect.practitioners (
  id                BIGINT       NOT NULL AUTO_INCREMENT,
  userid            VARCHAR(30)  NULL,
  p_role_ids        VARCHAR(30)  NOT NULL,
  p_name_family     VARCHAR(100) NULL,
  p_name_given      VARCHAR(100) NULL,
  p_name_prefix     VARCHAR(20)  NULL,
  p_gender          VARCHAR(10)  NULL,
  p_organization_id BIGINT       NULL,
  p_role_code       VARCHAR(30)  NULL,
  p_role_display    VARCHAR(100) NULL,
  p_com_code        VARCHAR(30)  NULL,
  p_com_display     VARCHAR(100) NULL,
  lastUpdated       DATETIME     NULL,
  PRIMARY KEY (id)
);

CREATE TABLE gpconnect.organizations (
  id          BIGINT       NOT NULL AUTO_INCREMENT,
  org_code    VARCHAR(30)  NULL,
  org_name    VARCHAR(100) NULL,
  lastUpdated DATETIME     NULL,
  PRIMARY KEY (id)
);

CREATE TABLE appointment_slots_organizations (
	slotId       	BIGINT    NOT NULL,
	organizationId	BIGINT    NOT NULL,
	FOREIGN KEY (organizationId) REFERENCES gpconnect.organizations(id),
	FOREIGN KEY (slotId) 		REFERENCES gpconnect.appointment_slots(id)
);

CREATE TABLE gpconnect.medical_departments (
  id          BIGINT       NOT NULL AUTO_INCREMENT,
  department  VARCHAR(150) NULL,
  lastUpdated DATETIME     NULL,
  PRIMARY KEY (id)
);

CREATE TABLE gpconnect.patients (
  id                  BIGINT       NOT NULL AUTO_INCREMENT,
  title               VARCHAR(10)  NULL,
  first_name          VARCHAR(300) NULL,
  last_name           VARCHAR(300) NULL,
  address_1           VARCHAR(100) NULL,
  address_2           VARCHAR(100) NULL,
  address_3           VARCHAR(100) NULL,
  address_4           VARCHAR(100) NULL,
  address_5           VARCHAR(100) NULL,
  postcode            VARCHAR(10)  NULL,
  phone               VARCHAR(20)  NULL,
  date_of_birth       DATE         NULL,
  gender              VARCHAR(10)  NULL,
  nhs_number          VARCHAR(20)  NULL,
  pas_number          VARCHAR(20)  NULL,
  department_id       BIGINT       NULL,
  gp_id               BIGINT       NULL,
  lastUpdated         DATETIME     NULL,
  registration_start  DATETIME     NULL,
  registration_end    DATETIME     NULL,
  registration_status VARCHAR(10)  NULL,
  registration_type   VARCHAR(10)  NULL,
  sensitive_flag      BOOLEAN      NULL,
  multiple_birth      BOOLEAN      NULL,
  deceased			  DATETIME	   NULL,
  marital_status      VARCHAR(10)  NULL,
  managing_organization BIGINT     NULL,
  PRIMARY KEY (id),
  FOREIGN KEY (department_id) REFERENCES gpconnect.medical_departments(id),
  FOREIGN KEY (gp_id) REFERENCES gpconnect.general_practitioners(id)
);

<<<<<<< HEAD
CREATE TABLE gpconnect.medications (
  id                        BIGINT    NOT NULL AUTO_INCREMENT,
  code		                TEXT(20)  NULL,
  display	                TEXT(100) NULL,
  text		                TEXT(100) NULL, 
  batchNumber               TEXT(50)  NULL, 
  expiryDate                DATETIME  NULL,
  lastUpdated               DATETIME  NULL,
  PRIMARY KEY (id)
);

CREATE TABLE gpconnect.medication_statements (
  id	              BIGINT       NOT NULL AUTO_INCREMENT,
  lastIssueDate       DATETIME     NULL,
  medicationRequestId VARCHAR(50)       NULL,
  encounterId         BIGINT       NULL,
  statusCode          VARCHAR(50)  NULL,
  statusDisplay       VARCHAR(50)  NULL,
  medicationId        BIGINT       NULL,
  startDate           DATETIME     NULL,
  endDate             DATETIME     NULL,
  dateAsserted        DATETIME     NULL,
  patientId           BIGINT       NULL, 
  takenCode           VARCHAR(50)  NULL,
  takenDisplay        VARCHAR(50)  NULL,
  dosageText          VARCHAR(250) NULL,
  dosageInstruction   VARCHAR(250)  NULL,
  lastUpdated         DATETIME     NULL,
  prescribingAgency  VARCHAR(250) NULL,
  guid               VARCHAR(250) NULL,
  warningCode         VARCHAR(250)  NULL,
  PRIMARY KEY (id)
);

CREATE TABLE gpconnect.medication_requests (
  id	                             BIGINT       NOT NULL AUTO_INCREMENT,
  groupIdentifier                    VARCHAR(250) NULL,
  statusCode                         VARCHAR(50)  NULL,
  statusDisplay                      VARCHAR(50)  NULL,
  intentCode                         VARCHAR(50)  NULL,
  intentDisplay                      VARCHAR(50)  NULL, 
  medicationId                       BIGINT       NULL, 
  patientId                          BIGINT       NULL, 
  encounterId                        BIGINT       NULL,
  authoredOn                         DATETIME     NULL,
  requesterUrl                       TEXT(100)    NULL,
  requesterId                        BIGINT       NULL,
  authorisingPractitionerId          BIGINT       NULL,
  dosageText                         VARCHAR(250) NULL,
  dosageInstruction                  VARCHAR(250)  NULL,
  dispenseRequestStartDate           DATETIME     NULL,
  dispenseRequestEndDate             DATETIME     NULL,
  dispenseQuantityValue              VARCHAR(20)  NULL,
  dispenseQuantityUnit               VARCHAR(20)  NULL,
  dispenseQuantityText               VARCHAR(100) NULL,
  expectedSupplyDuration             VARCHAR(20)  NULL,
  dispenseRequestOrganizationId      BIGINT       NULL,
  priorMedicationRequestId           BIGINT       NULL,
  numberOfRepeatPrescriptionsAllowed INT          NULL, 
  numberOfRepeatPrescriptionsIssued  INT          NULL,
  authorisationExpiryDate            DATETIME     NULL,
  prescriptionTypeCode               VARCHAR(20)  NULL,
  prescriptionTypeDisplay            VARCHAR(20)  NULL,
  statusReasonDate                   DATETIME     NULL,
  statusReason                       VARCHAR(50)  NULL,
  lastUpdated                        DATETIME     NULL,
  guid                               VARCHAR(250) NULL,
  PRIMARY KEY (id),
  FOREIGN KEY (medicationId) REFERENCES gpconnect.medications(id)
);

CREATE TABLE gpconnect.medication_reason_references (
  id           BIGINT NOT NULL AUTO_INCREMENT,
  referenceUrl VARCHAR(100) NULL,
  referenceId  BIGINT NULL,
  PRIMARY KEY (id)
);

CREATE TABLE gpconnect.medication_request_based_on (
  id           BIGINT NOT NULL AUTO_INCREMENT,
  referenceUrl VARCHAR(100) NULL,
  referenceId  BIGINT NULL,
  PRIMARY KEY (id)
);

CREATE TABLE gpconnect.medication_notes (
  id                 BIGINT       NOT NULL AUTO_INCREMENT,
  dateWritten        DATETIME     NULL,
  authorReferenceUrl VARCHAR(100) NULL,
  authorId           BIGINT       NULL,
  noteText           TEXT(300)    NULL,
  PRIMARY KEY (id)
);

CREATE TABLE gpconnect.medication_reason_codes (
  id            BIGINT      NOT NULL AUTO_INCREMENT,
  reasonCode    VARCHAR(50) NULL,
  reasonDisplay VARCHAR(150) NULL,
  PRIMARY KEY (id)
);

CREATE TABLE gpconnect.medication_statement_reason_codes (
  medicationStatementId	BIGINT NOT NULL,
  reasonCodeId			BIGINT NOT NULL,
  FOREIGN KEY (medicationStatementId) REFERENCES gpconnect.medication_statements(id),
  FOREIGN KEY (reasonCodeId) 		  REFERENCES gpconnect.medication_reason_codes(id)
);

CREATE TABLE gpconnect.medication_statement_reason_references (
  medicationStatementId	BIGINT NOT NULL,
  reasonReferenceId		BIGINT NOT NULL,
  FOREIGN KEY (medicationStatementId) REFERENCES gpconnect.medication_statements(id),
  FOREIGN KEY (reasonReferenceId) 	  REFERENCES gpconnect.medication_reason_references(id)
);

CREATE TABLE gpconnect.medication_statement_notes (
  medicationStatementId	BIGINT NOT NULL,
  noteId		    	BIGINT NOT NULL,
  FOREIGN KEY (medicationStatementId) REFERENCES gpconnect.medication_statements(id),
  FOREIGN KEY (noteId) 		          REFERENCES gpconnect.medication_notes(id)
);

CREATE TABLE gpconnect.medication_request_reason_codes (
  medicationRequestId	BIGINT NOT NULL,
  reasonCodeId			BIGINT NOT NULL,
  FOREIGN KEY (medicationRequestId) REFERENCES gpconnect.medication_requests(id),
  FOREIGN KEY (reasonCodeId) 	   	  REFERENCES gpconnect.medication_reason_codes(id)
);

CREATE TABLE gpconnect.medication_request_reason_references (
  medicationRequestId	BIGINT NOT NULL,
  reasonReferenceId		BIGINT NOT NULL,
  FOREIGN KEY (medicationRequestId) REFERENCES gpconnect.medication_requests(id),
  FOREIGN KEY (reasonReferenceId)  	  REFERENCES gpconnect.medication_reason_references(id)
);

CREATE TABLE gpconnect.medication_request_based_on_references (
  medicationRequestId	BIGINT NOT NULL,
  basedOnReferenceId	BIGINT NOT NULL,
  FOREIGN KEY (medicationRequestId) REFERENCES gpconnect.medication_requests(id),
  FOREIGN KEY (basedOnReferenceId)  	  REFERENCES gpconnect.medication_request_based_on(id)
);

CREATE TABLE gpconnect.medication_request_notes (
  medicationRequestId BIGINT NOT NULL,
  noteId			  BIGINT NOT NULL,
  FOREIGN KEY (medicationRequestId) REFERENCES gpconnect.medication_requests(id),
  FOREIGN KEY (noteId) 		        REFERENCES gpconnect.medication_notes(id)
);

CREATE TABLE gpconnect.medication_orders (
  id                       BIGINT    NOT NULL AUTO_INCREMENT,
  date_written             DATETIME  NULL,
  order_status             TEXT(50)  NULL,
  patient_id               BIGINT    NULL,
  author_id                BIGINT    NULL,
  medication_id            BIGINT    NULL,
  dosage_text              TEXT(300) NULL,
  dispense_quantity_text   TEXT(300) NULL,
  dispense_review_date     DATETIME  NULL,
  dispense_medication_id   BIGINT    NULL,
  dispense_repeats_allowed INT       NULL,
  lastUpdated              DATETIME  NULL,
  PRIMARY KEY (id)
);

CREATE TABLE gpconnect.medication_dispenses (
  id                BIGINT    NOT NULL AUTO_INCREMENT,
  status            TEXT(50)  NULL,
  patientId         BIGINT    NULL,
  medicationOrderId BIGINT    NULL,
  medicationId      BIGINT    NULL,
  medicationName    TEXT(300) NULL,
  dosageText        TEXT(300) NULL,
  lastUpdated       DATETIME  NULL,
  PRIMARY KEY (id)
);

CREATE TABLE gpconnect.medication_administrations (
  id                 BIGINT   NOT NULL AUTO_INCREMENT,
  patientId          BIGINT   NULL,
  practitionerId     BIGINT   NULL,
  encounterId        BIGINT   NULL,
  prescriptionId     BIGINT   NULL,
  administrationDate DATETIME NULL,
  medicationId       BIGINT   NULL,
  lastUpdated        DATETIME NULL,
  PRIMARY KEY (id)
);

=======
>>>>>>> f1944765
CREATE TABLE gpconnect.addresses (
  id          BIGINT       NOT NULL AUTO_INCREMENT,
  line   	  VARCHAR(100)NULL,
  city        VARCHAR(50) NULL,
  district    VARCHAR(50) NULL,
  state       VARCHAR(50) NULL,
  postalCode  VARCHAR(10) NULL,
  country     VARCHAR(50) NULL,
  PRIMARY KEY (id)
);

CREATE TABLE gpconnect.locations (
  id                 BIGINT       NOT NULL AUTO_INCREMENT,
  name               VARCHAR(250) NOT NULL,
  org_ods_code       VARCHAR(250) NOT NULL,
  org_ods_code_name  VARCHAR(250) NOT NULL,
  site_ods_code      VARCHAR(250) NOT NULL,
  site_ods_code_name VARCHAR(250) NOT NULL,
  status             VARCHAR(100) NULL,
  lastUpdated        DATETIME     NULL,
  address_id         BIGINT       NULL,
  PRIMARY KEY (id),
  FOREIGN KEY (address_id) REFERENCES gpconnect.addresses(id)
<<<<<<< HEAD
);

CREATE TABLE gpconnect.allergyintolerance (
  id                BIGINT       NOT NULL AUTO_INCREMENT,
  nhsNumber         BIGINT       NULL,
  endDate  		  DATETIME  NULL,
  endReason			VARCHAR(250) NULL,
  note				VARCHAR(250) NULL,
  reactionDescription VARCHAR(250) NULL,
  clinicalStatus VARCHAR(250) NULL,
  verificationStatus VARCHAR(250) NULL,
  category VARCHAR(250) NULL,
  patientRef VARCHAR(250) NULL,
  onSetDateTime DATETIME  NULL,
  assertedDate DATETIME  NULL,
  coding VARCHAR(250) NULL,
  display VARCHAR(250) NULL,
  manCoding VARCHAR(250) NULL,
  manDisplay VARCHAR(250) NULL,
  recorder VARCHAR(250) NOT NULL,
  encounter VARCHAR(250),
  guid      VARCHAR(250) NULL,
  warningCode VARCHAR(250) NULL,
  PRIMARY KEY (id)
);

CREATE TABLE gpconnect.medication_allergies (
  medicationId BIGINT NOT NULL,
  allergyintoleranceId BIGINT NOT NULL,
  patientNhsnumber BIGINT NOT NULL,
  FOREIGN KEY (medicationId) REFERENCES gpconnect.medications(id),
  FOREIGN KEY (allergyintoleranceId) REFERENCES gpconnect.allergyintolerance(id)
  );
=======
);
>>>>>>> f1944765
<|MERGE_RESOLUTION|>--- conflicted
+++ resolved
@@ -6,7 +6,6 @@
 DROP TABLE IF EXISTS gpconnect.appointment_appointments_slots;
 DROP TABLE IF EXISTS gpconnect.appointment_schedules;
 DROP TABLE IF EXISTS gpconnect.appointment_slots;
-<<<<<<< HEAD
 DROP TABLE IF EXISTS gpconnect.medication_allergies;
 DROP TABLE IF EXISTS gpconnect.medication_statement_reason_codes;
 DROP TABLE IF EXISTS gpconnect.medication_statement_reason_references;
@@ -21,18 +20,10 @@
 DROP TABLE IF EXISTS gpconnect.medication_request_based_on;
 DROP TABLE IF EXISTS gpconnect.medication_statements;
 DROP TABLE IF EXISTS gpconnect.medication_requests;
-DROP TABLE IF EXISTS gpconnect.medication_orders;
-DROP TABLE IF EXISTS gpconnect.medication_dispenses;
-DROP TABLE IF EXISTS gpconnect.medication_administrations;
 DROP TABLE IF EXISTS gpconnect.patients;
 DROP TABLE IF EXISTS gpconnect.medications;
 DROP TABLE IF EXISTS gpconnect.practitioners;
 DROP TABLE IF EXISTS gpconnect.organizations;
-=======
-DROP TABLE IF EXISTS gpconnect.practitioners;
-DROP TABLE IF EXISTS gpconnect.organizations;
-DROP TABLE IF EXISTS gpconnect.patients;
->>>>>>> f1944765
 DROP TABLE IF EXISTS gpconnect.locations;
 DROP TABLE IF EXISTS gpconnect.appointment_booking_orgz;
 DROP TABLE IF EXISTS gpconnect.appointment_appointments;
@@ -207,7 +198,6 @@
   FOREIGN KEY (gp_id) REFERENCES gpconnect.general_practitioners(id)
 );
 
-<<<<<<< HEAD
 CREATE TABLE gpconnect.medications (
   id                        BIGINT    NOT NULL AUTO_INCREMENT,
   code		                TEXT(20)  NULL,
@@ -358,48 +348,6 @@
   FOREIGN KEY (noteId) 		        REFERENCES gpconnect.medication_notes(id)
 );
 
-CREATE TABLE gpconnect.medication_orders (
-  id                       BIGINT    NOT NULL AUTO_INCREMENT,
-  date_written             DATETIME  NULL,
-  order_status             TEXT(50)  NULL,
-  patient_id               BIGINT    NULL,
-  author_id                BIGINT    NULL,
-  medication_id            BIGINT    NULL,
-  dosage_text              TEXT(300) NULL,
-  dispense_quantity_text   TEXT(300) NULL,
-  dispense_review_date     DATETIME  NULL,
-  dispense_medication_id   BIGINT    NULL,
-  dispense_repeats_allowed INT       NULL,
-  lastUpdated              DATETIME  NULL,
-  PRIMARY KEY (id)
-);
-
-CREATE TABLE gpconnect.medication_dispenses (
-  id                BIGINT    NOT NULL AUTO_INCREMENT,
-  status            TEXT(50)  NULL,
-  patientId         BIGINT    NULL,
-  medicationOrderId BIGINT    NULL,
-  medicationId      BIGINT    NULL,
-  medicationName    TEXT(300) NULL,
-  dosageText        TEXT(300) NULL,
-  lastUpdated       DATETIME  NULL,
-  PRIMARY KEY (id)
-);
-
-CREATE TABLE gpconnect.medication_administrations (
-  id                 BIGINT   NOT NULL AUTO_INCREMENT,
-  patientId          BIGINT   NULL,
-  practitionerId     BIGINT   NULL,
-  encounterId        BIGINT   NULL,
-  prescriptionId     BIGINT   NULL,
-  administrationDate DATETIME NULL,
-  medicationId       BIGINT   NULL,
-  lastUpdated        DATETIME NULL,
-  PRIMARY KEY (id)
-);
-
-=======
->>>>>>> f1944765
 CREATE TABLE gpconnect.addresses (
   id          BIGINT       NOT NULL AUTO_INCREMENT,
   line   	  VARCHAR(100)NULL,
@@ -423,7 +371,6 @@
   address_id         BIGINT       NULL,
   PRIMARY KEY (id),
   FOREIGN KEY (address_id) REFERENCES gpconnect.addresses(id)
-<<<<<<< HEAD
 );
 
 CREATE TABLE gpconnect.allergyintolerance (
@@ -456,7 +403,4 @@
   patientNhsnumber BIGINT NOT NULL,
   FOREIGN KEY (medicationId) REFERENCES gpconnect.medications(id),
   FOREIGN KEY (allergyintoleranceId) REFERENCES gpconnect.allergyintolerance(id)
-  );
-=======
-);
->>>>>>> f1944765
+  );