USE gpconnect;

/* Destroy all existing data */
DROP TABLE IF EXISTS gpconnect.appointment_slots_organizations;
DROP TABLE IF EXISTS gpconnect.appointment_slots_orgType;
DROP TABLE IF EXISTS gpconnect.appointment_appointments_slots;
DROP TABLE IF EXISTS gpconnect.appointment_schedules;
DROP TABLE IF EXISTS gpconnect.appointment_slots;
DROP TABLE IF EXISTS gpconnect.medication_allergies;
DROP TABLE IF EXISTS gpconnect.medication_statement_reason_codes;
DROP TABLE IF EXISTS gpconnect.medication_statement_reason_references;
DROP TABLE IF EXISTS gpconnect.medication_statement_notes;
DROP TABLE IF EXISTS gpconnect.medication_request_reason_codes;
DROP TABLE IF EXISTS gpconnect.medication_request_reason_references;
DROP TABLE IF EXISTS gpconnect.medication_request_notes;
DROP TABLE IF EXISTS gpconnect.medication_request_based_on_references;
DROP TABLE IF EXISTS gpconnect.medication_reason_codes;
DROP TABLE IF EXISTS gpconnect.medication_reason_references;
DROP TABLE IF EXISTS gpconnect.medication_notes;
DROP TABLE IF EXISTS gpconnect.medication_request_based_on;
DROP TABLE IF EXISTS gpconnect.medication_statements;
DROP TABLE IF EXISTS gpconnect.medication_requests;
DROP TABLE IF EXISTS gpconnect.medication_orders;
DROP TABLE IF EXISTS gpconnect.medication_dispenses;
DROP TABLE IF EXISTS gpconnect.medication_administrations;
DROP TABLE IF EXISTS gpconnect.patients;
DROP TABLE IF EXISTS gpconnect.medications;
DROP TABLE IF EXISTS gpconnect.practitioners;
DROP TABLE IF EXISTS gpconnect.organizations;
DROP TABLE IF EXISTS gpconnect.locations;
DROP TABLE IF EXISTS gpconnect.appointment_booking_orgz;
DROP TABLE IF EXISTS gpconnect.appointment_appointments;
DROP TABLE IF EXISTS gpconnect.general_practitioners;
DROP TABLE IF EXISTS gpconnect.medical_departments;
DROP TABLE IF EXISTS gpconnect.allergyintolerance;
DROP TABLE IF EXISTS gpconnect.addresses;

/* Create new table schemas */

CREATE TABLE gpconnect.appointment_booking_orgz (
  id              BIGINT       NOT NULL,
  org_code        VARCHAR(30)  NULL,
  name            VARCHAR(100) NULL,
  telephone       VARCHAR(100) NULL,
  lastUpdated     DATETIME     NULL,
  PRIMARY KEY (id)
);

CREATE TABLE gpconnect.appointment_appointments (
  id                 BIGINT    NOT NULL AUTO_INCREMENT,
  cancellationReason TEXT(300) NULL,
  status             TEXT(50)  NULL,
  typeCode           BIGINT    NULL,
  typeDisplay        TEXT(100) NULL,
  typeText           TEXT(100) NULL,
  description        TEXT(300) NULL,
  startDateTime      DATETIME  NULL,
  endDateTime        DATETIME  NULL,
  commentText        TEXT(300) NULL,
  patientId          BIGINT    NULL NOT NULL,
  practitionerId     BIGINT    NULL,
  locationId         BIGINT    NULL NOT NULL,
  minutesDuration    BIGINT    NULL,
  created            DATETIME  NULL,
  priority    		   BIGINT    NULL,
  lastUpdated        DATETIME  NULL,
  PRIMARY KEY (id)
);

ALTER TABLE gpconnect.appointment_booking_orgz
ADD CONSTRAINT fk_appointment_appointments_booking_orgz
FOREIGN KEY (id) REFERENCES gpconnect.appointment_appointments(id);

CREATE TABLE gpconnect.appointment_schedules (
  id              BIGINT    NOT NULL AUTO_INCREMENT,
  practitionerId  BIGINT    NULL,
  identifier      TEXT(50)  NULL,
  typeCode        TEXT(50)  NULL,
  typeDescription TEXT(250) NULL,
  locationId      BIGINT    NULL,
  deliveryChannelCode	TEXT(50)  NULL,
  deliveryChannelDisplay  TEXT(50)  NULL,
  practitionerRoleCode	TEXT(50)  NULL,
  practitionerRoleDisplay  TEXT(50)  NULL,
  startDateTime   DATETIME  NULL,
  endDateTime     DATETIME  NULL,
  scheduleComment TEXT(300) NULL,
  lastUpdated     DATETIME  NULL,
  PRIMARY KEY (id)
);

CREATE TABLE gpconnect.appointment_slots (
  id                BIGINT    NOT NULL AUTO_INCREMENT,
  typeCode          BIGINT    NULL,
  typeDisplay       TEXT(300) NULL,
  scheduleReference BIGINT    NULL,
  freeBusyType      TEXT(50)  NULL,
  startDateTime     DATETIME  NULL,
  endDateTime       DATETIME  NULL,
  lastUpdated       DATETIME  NULL,
  gpConnectBookable BOOLEAN   NULL,
  PRIMARY KEY (id)
);

CREATE TABLE `appointment_slots_orgType` (
  `slotId` bigint(20) NOT NULL,
  `bookableOrgTypes` varchar(255) NOT NULL,
  KEY `slotId` (`slotId`),
  CONSTRAINT `appointment_slots_orgType_ibfk_1` FOREIGN KEY (`slotId`) REFERENCES `appointment_slots` (`id`)
) ENGINE=InnoDB DEFAULT CHARSET=utf8;

CREATE TABLE appointment_appointments_slots (
	appointmentId	BIGINT    NOT NULL,
	slotId			BIGINT    NOT NULL,
	FOREIGN KEY (appointmentId) REFERENCES gpconnect.appointment_appointments(id),
	FOREIGN KEY (slotId) 		REFERENCES gpconnect.appointment_slots(id)
);

CREATE TABLE gpconnect.general_practitioners (
  id          BIGINT       NOT NULL AUTO_INCREMENT,
  gp_name     VARCHAR(150) NULL,
  address_1   VARCHAR(100) NULL,
  address_2   VARCHAR(100) NULL,
  address_3   VARCHAR(100) NULL,
  address_4   VARCHAR(100) NULL,
  address_5   VARCHAR(100) NULL,
  postcode    VARCHAR(10)  NULL,
  lastUpdated DATETIME     NULL,
  PRIMARY KEY (id)
);

CREATE TABLE gpconnect.practitioners (
  id                BIGINT       NOT NULL AUTO_INCREMENT,
  userid            VARCHAR(30)  NULL,
  p_role_ids        VARCHAR(30)  NOT NULL,
  p_name_family     VARCHAR(100) NULL,
  p_name_given      VARCHAR(100) NULL,
  p_name_prefix     VARCHAR(20)  NULL,
  p_gender          VARCHAR(10)  NULL,
  p_organization_id BIGINT       NULL,
  p_role_code       VARCHAR(30)  NULL,
  p_role_display    VARCHAR(100) NULL,
  p_com_code        VARCHAR(30)  NULL,
  p_com_display     VARCHAR(100) NULL,
  lastUpdated       DATETIME     NULL,
  PRIMARY KEY (id)
);

CREATE TABLE gpconnect.organizations (
  id          BIGINT       NOT NULL AUTO_INCREMENT,
  org_code    VARCHAR(30)  NULL,
  org_name    VARCHAR(100) NULL,
  lastUpdated DATETIME     NULL,
  PRIMARY KEY (id)
);

CREATE TABLE appointment_slots_organizations (
	slotId       	BIGINT    NOT NULL,
	organizationId	BIGINT    NOT NULL,
	FOREIGN KEY (organizationId) REFERENCES gpconnect.organizations(id),
	FOREIGN KEY (slotId) 		REFERENCES gpconnect.appointment_slots(id)
);

CREATE TABLE gpconnect.medical_departments (
  id          BIGINT       NOT NULL AUTO_INCREMENT,
  department  VARCHAR(150) NULL,
  lastUpdated DATETIME     NULL,
  PRIMARY KEY (id)
);

CREATE TABLE gpconnect.patients (
  id                  BIGINT       NOT NULL AUTO_INCREMENT,
  title               VARCHAR(10)  NULL,
  first_name          VARCHAR(300) NULL,
  last_name           VARCHAR(300) NULL,
  address_1           VARCHAR(100) NULL,
  address_2           VARCHAR(100) NULL,
  address_3           VARCHAR(100) NULL,
  address_4           VARCHAR(100) NULL,
  address_5           VARCHAR(100) NULL,
  postcode            VARCHAR(10)  NULL,
  phone               VARCHAR(20)  NULL,
  date_of_birth       DATE         NULL,
  gender              VARCHAR(10)  NULL,
  nhs_number          VARCHAR(20)  NULL,
  pas_number          VARCHAR(20)  NULL,
  department_id       BIGINT       NULL,
  gp_id               BIGINT       NULL,
  lastUpdated         DATETIME     NULL,
  registration_start  DATETIME     NULL,
  registration_end    DATETIME     NULL,
  registration_status VARCHAR(10)  NULL,
  registration_type   VARCHAR(10)  NULL,
  sensitive_flag      BOOLEAN      NULL,
  multiple_birth      BOOLEAN      NULL,
  deceased			  DATETIME	   NULL,
  marital_status      VARCHAR(10)  NULL,
  managing_organization BIGINT     NULL,
  PRIMARY KEY (id),
  FOREIGN KEY (department_id) REFERENCES gpconnect.medical_departments(id),
  FOREIGN KEY (gp_id) REFERENCES gpconnect.general_practitioners(id)
);

CREATE TABLE gpconnect.medications (
  id                        BIGINT    NOT NULL AUTO_INCREMENT,
  code		                TEXT(20)  NULL,
  display	                TEXT(100) NULL,
  text		                TEXT(100) NULL, 
  snowmedDescriptionId      TEXT(50)  NULL,
  snowmedDescriptionDisplay TEXT(100) NULL,
  batchNumber               TEXT(50)  NULL, 
  expiryDate                DATETIME  NULL,
  lastUpdated               DATETIME  NULL,
  PRIMARY KEY (id)
);

CREATE TABLE gpconnect.medication_statements (
  id	              BIGINT       NOT NULL AUTO_INCREMENT,
  lastIssueDate       DATETIME     NULL,
  medicationRequestId BIGINT       NULL,
  encounterId         BIGINT       NULL,
  statusCode          VARCHAR(50)  NULL,
  statusDisplay       VARCHAR(50)  NULL,
  medicationId        BIGINT       NULL, 
  startDate           DATETIME     NULL,
  endDate             DATETIME     NULL,
  dateAsserted        DATETIME     NULL,
  patientId           BIGINT       NULL, 
  takenCode           VARCHAR(50)  NULL,
  takenDisplay        VARCHAR(50)  NULL,
  dosageText          VARCHAR(250) NULL,
  dosageInstruction   VARCHAR(50)  NULL,
  lastUpdated         DATETIME     NULL,
  PRIMARY KEY (id)
);

CREATE TABLE gpconnect.medication_requests (
  id	                             BIGINT       NOT NULL AUTO_INCREMENT,
  groupIdentifier                    VARCHAR(250) NULL,
  statusCode                         VARCHAR(50)  NULL,
  statusDisplay                      VARCHAR(50)  NULL,
  intentCode                         VARCHAR(50)  NULL,
  intentDisplay                      VARCHAR(50)  NULL, 
  medicationId                       BIGINT       NULL, 
  patientId                          BIGINT       NULL, 
  encounterId                        BIGINT       NULL,
  authoredOn                         DATETIME     NULL,
  requesterUrl                       TEXT(100)    NULL,
  requesterId                        BIGINT       NULL,
  authorisingPractitionerId          BIGINT       NULL,
  dosageText                         VARCHAR(250) NULL,
  dosageInstruction                  VARCHAR(50)  NULL,
  dispenseRequestStartDate           DATETIME     NULL,
  dispenseRequestEndDate             DATETIME     NULL,
  dispenseQuantityValue              VARCHAR(20)  NULL,
  dispenseQuantityUnit               VARCHAR(20)  NULL,
  dispenseQuantityText               VARCHAR(100) NULL,
  expectedSupplyDuration             VARCHAR(20)  NULL,
  dispenseRequestOrganizationId      BIGINT       NULL,
  priorMedicationRequestId           BIGINT       NULL,
  numberOfRepeatPrescriptionsAllowed INT          NULL, 
  numberOfRepeatPrescriptionsIssued  INT          NULL,
  authorisationExpiryDate            DATETIME     NULL,
  prescriptionTypeCode               VARCHAR(20)  NULL,
  prescriptionTypeDisplay            VARCHAR(20)  NULL,
  statusReasonDate                   DATETIME     NULL,
  statusReason                       VARCHAR(50)  NULL,
  lastUpdated                        DATETIME     NULL,
  PRIMARY KEY (id),
  FOREIGN KEY (medicationId) REFERENCES gpconnect.medications(id)  
);

CREATE TABLE gpconnect.medication_reason_references (
  id           BIGINT NOT NULL AUTO_INCREMENT,
  referenceUrl VARCHAR(100) NULL,
  referenceId  BIGINT NULL,
  PRIMARY KEY (id)
);

CREATE TABLE gpconnect.medication_request_based_on (
  id           BIGINT NOT NULL AUTO_INCREMENT,
  referenceUrl VARCHAR(100) NULL,
  referenceId  BIGINT NULL,
  PRIMARY KEY (id)
);

CREATE TABLE gpconnect.medication_notes (
  id                 BIGINT       NOT NULL AUTO_INCREMENT,
  dateWritten        DATETIME     NULL,
  authorReferenceUrl VARCHAR(100) NULL,
  authorId           BIGINT       NULL,
  noteText           TEXT(300)    NULL,
  PRIMARY KEY (id)
);

CREATE TABLE gpconnect.medication_reason_codes (
  id            BIGINT      NOT NULL AUTO_INCREMENT,
  reasonCode    VARCHAR(50) NULL,
  reasonDisplay VARCHAR(150) NULL,
  PRIMARY KEY (id)
);

CREATE TABLE gpconnect.medication_statement_reason_codes (
  medicationStatementId	BIGINT NOT NULL,
  reasonCodeId			BIGINT NOT NULL,
  FOREIGN KEY (medicationStatementId) REFERENCES gpconnect.medication_statements(id),
  FOREIGN KEY (reasonCodeId) 		  REFERENCES gpconnect.medication_reason_codes(id)
);

CREATE TABLE gpconnect.medication_statement_reason_references (
  medicationStatementId	BIGINT NOT NULL,
  reasonReferenceId		BIGINT NOT NULL,
  FOREIGN KEY (medicationStatementId) REFERENCES gpconnect.medication_statements(id),
  FOREIGN KEY (reasonReferenceId) 	  REFERENCES gpconnect.medication_reason_references(id)
);

CREATE TABLE gpconnect.medication_statement_notes (
  medicationStatementId	BIGINT NOT NULL,
  noteId		    	BIGINT NOT NULL,
  FOREIGN KEY (medicationStatementId) REFERENCES gpconnect.medication_statements(id),
  FOREIGN KEY (noteId) 		          REFERENCES gpconnect.medication_notes(id)
);

CREATE TABLE gpconnect.medication_request_reason_codes (
  medicationRequestId	BIGINT NOT NULL,
  reasonCodeId			BIGINT NOT NULL,
  FOREIGN KEY (medicationRequestId) REFERENCES gpconnect.medication_requests(id),
  FOREIGN KEY (reasonCodeId) 	   	  REFERENCES gpconnect.medication_reason_codes(id)
);

CREATE TABLE gpconnect.medication_request_reason_references (
  medicationRequestId	BIGINT NOT NULL,
  reasonReferenceId		BIGINT NOT NULL,
  FOREIGN KEY (medicationRequestId) REFERENCES gpconnect.medication_requests(id),
  FOREIGN KEY (reasonReferenceId)  	  REFERENCES gpconnect.medication_reason_references(id)
);

CREATE TABLE gpconnect.medication_request_based_on_references (
  medicationRequestId	BIGINT NOT NULL,
  basedOnReferenceId	BIGINT NOT NULL,
  FOREIGN KEY (medicationRequestId) REFERENCES gpconnect.medication_requests(id),
  FOREIGN KEY (basedOnReferenceId)  	  REFERENCES gpconnect.medication_request_based_on(id)
);

CREATE TABLE gpconnect.medication_request_notes (
  medicationRequestId BIGINT NOT NULL,
  noteId			  BIGINT NOT NULL,
  FOREIGN KEY (medicationRequestId) REFERENCES gpconnect.medication_requests(id),
  FOREIGN KEY (noteId) 		        REFERENCES gpconnect.medication_notes(id)
);

CREATE TABLE gpconnect.medication_orders (
  id                       BIGINT    NOT NULL AUTO_INCREMENT,
  date_written             DATETIME  NULL,
  order_status             TEXT(50)  NULL,
  patient_id               BIGINT    NULL,
  author_id                BIGINT    NULL,
  medication_id            BIGINT    NULL,
  dosage_text              TEXT(300) NULL,
  dispense_quantity_text   TEXT(300) NULL,
  dispense_review_date     DATETIME  NULL,
  dispense_medication_id   BIGINT    NULL,
  dispense_repeats_allowed INT       NULL,
  lastUpdated              DATETIME  NULL,
  PRIMARY KEY (id)
);

CREATE TABLE gpconnect.medication_dispenses (
  id                BIGINT    NOT NULL AUTO_INCREMENT,
  status            TEXT(50)  NULL,
  patientId         BIGINT    NULL,
  medicationOrderId BIGINT    NULL,
  medicationId      BIGINT    NULL,
  medicationName    TEXT(300) NULL,
  dosageText        TEXT(300) NULL,
  lastUpdated       DATETIME  NULL,
  PRIMARY KEY (id)
);

CREATE TABLE gpconnect.medication_administrations (
  id                 BIGINT   NOT NULL AUTO_INCREMENT,
  patientId          BIGINT   NULL,
  practitionerId     BIGINT   NULL,
  encounterId        BIGINT   NULL,
  prescriptionId     BIGINT   NULL,
  administrationDate DATETIME NULL,
  medicationId       BIGINT   NULL,
  lastUpdated        DATETIME NULL,
  PRIMARY KEY (id)
);

CREATE TABLE gpconnect.addresses (
  id          BIGINT       NOT NULL AUTO_INCREMENT,
  line   	  VARCHAR(100)NULL,
  city        VARCHAR(50) NULL,
  district    VARCHAR(50) NULL,
  state       VARCHAR(50) NULL,
  postalCode  VARCHAR(10) NULL,
  country     VARCHAR(50) NULL,
  PRIMARY KEY (id)
);

CREATE TABLE gpconnect.locations (
  id                 BIGINT       NOT NULL AUTO_INCREMENT,
  name               VARCHAR(250) NOT NULL,
  org_ods_code       VARCHAR(250) NOT NULL,
  org_ods_code_name  VARCHAR(250) NOT NULL,
  site_ods_code      VARCHAR(250) NOT NULL,
  site_ods_code_name VARCHAR(250) NOT NULL,
  status             VARCHAR(100) NULL,
  lastUpdated        DATETIME     NULL,
  address_id         BIGINT       NULL,
  PRIMARY KEY (id),
  FOREIGN KEY (address_id) REFERENCES gpconnect.addresses(id)
);

CREATE TABLE gpconnect.allergyintolerance (
  id                BIGINT       NOT NULL AUTO_INCREMENT,
  nhsNumber         BIGINT       NULL,
  endDate  		  DATETIME  NULL,
  endReason			VARCHAR(250) NULL,
  note				VARCHAR(250) NULL,
  reactionDescription VARCHAR(250) NULL,
  clinicalStatus VARCHAR(250) NULL,
  verificationStatus VARCHAR(250) NULL,
  category VARCHAR(250) NULL,
  patientRef VARCHAR(250) NULL,
  onSetDateTime DATETIME  NULL,
  assertedDate DATETIME  NULL,
  coding VARCHAR(250) NULL,
  display VARCHAR(250) NULL,
  manCoding VARCHAR(250) NULL,
  manDisplay VARCHAR(250) NULL,
  PRIMARY KEY (id)
);

CREATE TABLE gpconnect.medication_allergies (
  medicationId BIGINT NOT NULL,
  allergyintoleranceId BIGINT NOT NULL,
<<<<<<< HEAD
  patientNhsnumber BIGINT NOT NULL,
  FOREIGN KEY (medicationId) REFERENCES gpconnect.medications(id)
  );
=======
  FOREIGN KEY (medicationId) REFERENCES gpconnect.medications(id),
  FOREIGN KEY (allergyintoleranceId) REFERENCES gpconnect.allergyintolerance(id)
 );
>>>>>>> 84395084
<|MERGE_RESOLUTION|>--- conflicted
+++ resolved
@@ -267,7 +267,7 @@
   statusReason                       VARCHAR(50)  NULL,
   lastUpdated                        DATETIME     NULL,
   PRIMARY KEY (id),
-  FOREIGN KEY (medicationId) REFERENCES gpconnect.medications(id)  
+  FOREIGN KEY (medicationId) REFERENCES gpconnect.medications(id)
 );
 
 CREATE TABLE gpconnect.medication_reason_references (
@@ -437,12 +437,9 @@
 CREATE TABLE gpconnect.medication_allergies (
   medicationId BIGINT NOT NULL,
   allergyintoleranceId BIGINT NOT NULL,
-<<<<<<< HEAD
   patientNhsnumber BIGINT NOT NULL,
   FOREIGN KEY (medicationId) REFERENCES gpconnect.medications(id)
   );
-=======
   FOREIGN KEY (medicationId) REFERENCES gpconnect.medications(id),
   FOREIGN KEY (allergyintoleranceId) REFERENCES gpconnect.allergyintolerance(id)
- );
->>>>>>> 84395084
+ );