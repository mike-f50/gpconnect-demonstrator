package uk.gov.hscic;

public final class SystemURL {

    private SystemURL() { }

    // Base Constants
    public static final String AUTHORIZATION_TOKEN = "https://authorize.fhir.nhs.net/token";
    public static final String SDS_USER_ID = "http://fhir.nhs.net/sds-user-id";

    // HL7 Constants
    public static final String HL7_BASIC_RESOURCE_TYPE = "http://hl7.org/fhir/basic-resource-type";
    public static final String HL7_VS_C80_PRACTICE_CODES = "http://hl7.org/fhir/ValueSet/c80-practice-codes";
    
    // FHIR ID Constants
    public static final String ID_GPC_APPOINTMENT_IDENTIFIER = "https://fhir.nhs.uk/Id/gpconnect-appointment-identifier";
    public static final String ID_GPC_SCHEDULE_IDENTIFIER = "https://fhir.nhs.uk/Id/gpconnect-schedule-identifier";
    public static final String ID_NHS_NUMBER = "https://fhir.nhs.uk/Id/nhs-number";
    public static final String ID_ODS_ORGANIZATION_CODE = "https://fhir.nhs.uk/Id/ods-organization-code";
    public static final String ID_ODS_OLD_ORGANIZATION_CODE = "http://fhir.nhs.net/Id/ods-organization-code";
    public static final String ID_ODS_SITE_CODE = "https://fhir.nhs.uk/Id/ods-site-code";
    public static final String ID_LOCAL_LOCATION_IDENTIFIER = "https://fhir.nhs.uk/Id/local-location-identifier";
    public static final String ID_LOCAL_PATIENT_IDENTIFIER = "https://fhir.nhs.uk/Id/local-patient-identifier";
    public static final String ID_SDS_ROLE_PROFILE_ID = "https://fhir.nhs.uk/Id/sds-role-profile-id";
    public static final String ID_SDS_USER_ID = "https://fhir.nhs.uk/Id/sds-user-id";
    public static final String ID_MARITAL_STATUS = "http://fhir.nhs.net/ValueSet/marital-status-1";
    


    // FHIR StructureDefinition Constants
    public static final String SD_GPC_CARERECORD_COMPOSITION = "https://fhir.nhs.uk/STU3/StructureDefinition/GPConnect-CareRecord-Composition-1";
    public static final String SD_GPC_OPERATIONOUTCOME = "https://fhir.nhs.uk/STU3/StructureDefinition/GPConnect-OperationOutcome-1";
    public static final String SD_GPC_ORGANIZATION = "https://fhir.nhs.uk/STU3/StructureDefinition/CareConnect-GPC-Organization-1";
    public static final String SD_GPC_PATIENT = "https://fhir.nhs.uk/STU3/StructureDefinition/CareConnect-GPC-Patient-1";
    public static final String SD_GPC_PRACTITIONER = "https://fhir.nhs.uk/STU3/StructureDefinition/CareConnect-GPC-Practitioner-1";
    public static final String SD_GPC_APPOINTMENT = "https://fhir.nhs.uk/STU3/StructureDefinition/GPConnect-Appointment-1";
    public static final String SD_GPC_GET_SCHEDULE_BUNDLE = "https://fhir.nhs.uk/STU3/StructureDefinition/GPConnect-Schedule-1";
    public static final String SD_GPC_LOCATION = "https://fhir.nhs.uk/STU3/StructureDefinition/CareConnect-GPC-Location-1";
    public static final String SD_GPC_SLOT = "https://fhir.nhs.uk/STU3/StructureDefinition/GPConnect-Slot-1";
    public static final String SD_GPC_SCHEDULE = "https://fhir.nhs.uk/STU3/StructureDefinition/GPConnect-Schedule-1";
    public static final String SD_GPC_SRCHSET_BUNDLE = "https://fhir.nhs.uk/STU3/StructureDefinition/GPConnect-Searchset-Bundle-1";
    public static final String SD_GPC_STRUCTURED_BUNDLE = "https://fhir.nhs.uk/STU3/StructureDefinition/GPConnect-GetStructuredRecord-Bundle-1";
    public static final String SD_CC_ALLERGY_INTOLERANCE  = "https://fhir.nhs.uk/STU3/StructureDefinition/CareConnect-GPC-AllergyIntolerance-1";
    public static final String SD_GPC_OBSERVATION = "https://fhir.nhs.uk/STU3/StructureDefinition/CareConnect-GPC-Observation-1";
    public static final String SD_GPC_CONDITION = "https://fhir.nhs.uk/STU3/StructureDefinition/CareConnect-GPC-Condition-1";
    public static final String SD_GPC_MEDICATION_STATEMENT = "https://fhir.nhs.uk/STU3/StructureDefinition/CareConnect-GPC-MedicationStatement-1";
    public static final String SD_GPC_MEDICATION_REQUEST = "https://fhir.nhs.uk/STU3/StructureDefinition/CareConnect-GPC-MedicationRequest-1";
    public static final String SD_GPC_MEDICATION = "https://fhir.nhs.uk/STU3/StructureDefinition/CareConnect-GPC-Medication-1";
    public static final String SD_GPC_MEDICATION_LIST = "https://fhir.nhs.uk/STU3/StructureDefinition/GPConnect-Medication-List-1";
    // FHIR StructureDefinition Extension
    public static final String SD_CC_EXT_NHS_NUMBER_VERIF = "https://fhir.nhs.uk/STU3/StructureDefinition/Extension-CareConnect-GPC-NHSNumberVerificationStatus-1";
    public static final String SD_EXTENSION_GPC_APPOINTMENT_CANCELLATION_REASON = "https://fhir.nhs.uk/STU3/StructureDefinition/Extension-GPConnect-AppointmentCancellationReason-1";
    public static final String SD_EXTENSION_GPC_PRACTITIONER = "http://fhir.nhs.net/StructureDefinition/extension-gpconnect-practitioner-1";
    public static final String SD_EXTENSION_GPC_PRACTITIONER_ROLE = "https://fhir.nhs.uk/STU3/StructureDefinition/Extension-GPConnect-PractitionerRole-1";
    public static final String SD_EXTENSION_GPC_DELIVERY_CHANNEL = "https://fhir.nhs.uk/STU3/StructureDefinition/Extension-GPConnect-DeliveryChannel-1";
    public static final String SD_EXTENSION_MEDICATION_QUANTITY_TEXT = "http://fhir.nhs.net/StructureDefinition/extension-medication-quantity-text-1-0";
    public static final String SD_EXTENSION_PERSCRIPTION_REPEAT_REVIEW_DATE = "http://fhir.nhs.net/StructureDefinition/extension-prescription-repeat-review-date-1-0";
    public static final String SD_EXTENSION_REGISTRATION_PERIOD = "http://fhir.nhs.net/StructureDefinition/extension-registration-period-1";
    public static final String SD_EXTENSION_REGISTRATION_STATUS = "http://fhir.nhs.net/StructureDefinition/extension-registration-status-1";
    public static final String SD_EXTENSION_REGISTRATION_TYPE = "http://fhir.nhs.net/StructureDefinition/extension-registration-type-1";
    public static final String SD_CC_EXT_REGISTRATION_PERIOD = "registrationPeriod";
    public static final String SD_CC_EXT_REGISTRATION_STATUS = "registrationStatus";
    public static final String SD_CC_EXT_REGISTRATION_TYPE = "registrationType";
    public static final String SD_CC_EXT_ETHNIC_CATEGORY = "https://fhir.nhs.uk/STU3/StructureDefinition/Extension-CareConnect-GPC-EthnicCategory-1";
    public static final String SD_EXTENSION_CC_MAIN_LOCATION = "https://fhir.nhs.uk/STU3/StructureDefinition/Extension-CareConnect-GPC-MainLocation-1";
    public static final String SD_EXTENSION_CC_REG_DETAILS = "https://fhir.nhs.uk/STU3/StructureDefinition/Extension-CareConnect-GPC-RegistrationDetails-1";
    public static final String SD_EXTENSION_CC_ORG_PERIOD = "http://hl7.org/fhir/StructureDefinition/organization-period";
    public static final String SD_CC_EXT_RELIGIOUS_AFFILI = "https://fhir.nhs.uk/STU3/StructureDefinition/Extension-CareConnect-GPC-ReligiousAffiliation-1";   
    public static final String SD_PATIENT_CADAVERIC_DON = "http://hl7.org/fhir/StructureDefinition/patient-cadavericDonor";   
    public static final String SD_CC_EXT_RESIDENTIAL_STATUS = "https://fhir.nhs.uk/STU3/StructureDefinition/Extension-CareConnect-GPC-ResidentialStatus-1";   
    public static final String SD_CC_EXT_TREATMENT_CAT = "https://fhir.nhs.uk/STU3/StructureDefinition/Extension-CareConnect-GPC-TreatmentCategory-1";   
    public static final String SD_CC_EXT_NHS_COMMUNICATION = "https://fhir.nhs.uk/STU3/StructureDefinition/Extension-CareConnect-GPC-NHSCommunication-1";   
    public static final String SD_CC_EXT_COMM_LANGUAGE = "Language";   
    public static final String SD_CC_COMM_PREFERRED = "Preferred";   
    public static final String SD_CC_MODE_OF_COMM = "modeOfCommunication";   
    public static final String SD_CC_COMM_PROFICIENCY = "communicationProficiency";   
    public static final String SD_CC_INTERPRETER_REQUIRED = "interpreterRequired";   
    public static final String SD_CC_APPOINTMENT_BOOKINGORG = "https://fhir.nhs.uk/STU3/StructureDefinition/Extension-GPConnect-BookingOrganisation-1";   
    public static final String SD_CC_APPOINTMENT_CREATED = "https://fhir.nhs.uk/StructureDefinition/extension-gpconnect-appointment-created-1";   
    public static final String SD_CC_EXT_MEDICATION_STATEMENT_LAST_ISSUE = "https://fhir.nhs.uk/STU3/StructureDefinition/Extension-CareConnect-GPC-MedicationStatementLastIssueDate-1";
    public static final String SD_CC_EXT_MEDICATION_QUANTITY_TEXT = "https://fhir.nhs.uk/STU3/StructureDefinition/Extension-CareConnect-GPC-MedicationQuantityText-1";
    public static final String SD_CC_EXT_MEDICATION_REPEAT_INFORMATION = "https://fhir.nhs.uk/STU3/StructureDefinition/Extension-CareConnect-GPC-MedicationRepeatInformation-1";
    public static final String SD_CC_EXT_MEDICATION_PRESCRIPTION_TYPE = "https://fhir.nhs.uk/STU3/StructureDefinition/Extension-CareConnect-GPC-PrescriptionType-1";
    public static final String SD_CC_EXT_MEDICATION_STATUS_REASON = "https://fhir.nhs.uk/STU3/StructureDefinition/Extension-CareConnect-GPC-MedicationStatusReason-1";
    
    // FHIR ValueSet Constants
    public static final String VS_GPC_ERROR_WARNING_CODE = "https://fhir.nhs.uk/STU3/ValueSet/Spine-ErrorOrWarningCode-1";
    public static final String VS_GPC_REASON_TYPE = "http://fhir.nhs.net/ValueSet/gpconnect-reason-type-1-0";
    public static final String VS_GPC_RECORD_SECTION = "https://fhir.nhs.uk/STU3/ValueSet/GPConnect-RecordSection-1";
    public static final String VS_GPC_DELIVERY_CHANNEL = "https://fhir.nhs.uk/STU3/CodeSystem/GPConnect-DeliveryChannel-1";
    public static final String VS_GPC_PRACTITIONER_ROLE = "https://fhir.nhs.uk/STU3/ValueSet/GPConnect-PractitionerRole-1";
    public static final String VS_HUMAN_LANGUAGE = "http://fhir.nhs.net/ValueSet/human-language-1";
    public static final String VS_REGISTRATION_STATUS = "http://fhir.nhs.net/ValueSet/registration-status-1";
    public static final String VS_REGISTRATION_TYPE = "http://fhir.nhs.net/ValueSet/registration-type-1";
    public static final String VS_SDS_JOB_ROLE_NAME = "https://fhir.hl7.org.uk/ValueSet/CareConnect-SDSJobRoleName-1";
    public static final String VS_CC_ORGANISATION_TYPE = "http://hl7.org/fhir/ValueSet/organization-type";
    public static final String VS_CC_ORG_CT_ENTITYTYPE = "http://hl7.org/fhir/ValueSet/contactentity-type";
    public static final String VS_CC_SER_DEL_LOCROLETYPE = "http://hl7.org/fhir/ValueSet/v3-ServiceDeliveryLocationRoleType";
    public static final String VS_CC_MARITAL_STATUS = "https://fhir.nhs.uk/ValueSet/CareConnect-MaritalStatus-1";   
    public static final String VS_CC_ETHNIC_CATEGORY = "https://fhir.nhs.uk/ValueSet/CareConnect-EthnicCategory-1";   
    public static final String VS_CC_HUMAN_LANG = "https://fhir.nhs.uk/ValueSet/CareConnect-HumanLanguage-1";
    public static final String VS_CC_LANG_ABILITY_MODE = "https://fhir.nhs.uk/ValueSet/CareConnect-LanguageAbilityMode-1";
    public static final String VS_CC_LANG_ABILITY_PROFI = "https://fhir.nhs.uk/ValueSet/CareConnect-LanguageAbilityProficiency-1";
    public static final String VS_CC_RELIGIOUS_AFFILI = "https://fhir.nhs.uk/ValueSet/CareConnect-ReligiousAffiliation-1";
    public static final String VS_CC_RESIDENTIAL_STATUS = "https://fhir.nhs.uk/ValueSet/CareConnect-ResidentialStatus-1";
    public static final String VS_CC_TREATMENT_CAT = "https://fhir.nhs.uk/ValueSet/CareConnect-TreatmentCategory-1";
    public static final String VS_IDENTIFIER_TYPE = "http://hl7.org/fhir/ValueSet/identifier-type";
    public static final String VS_PATIENT_CONTACT_REL = "http://hl7.org/fhir/ValueSet/patient-contact-relationship";
    public static final String VS_SLOT_IDENTIFIER = "http://fhir.nhs.net/Id/gpconnect-slot-identifier";
    public static final String VS_GPC_ORG_TYPE = "https://fhir.nhs.uk/STU3/ValueSet/GPConnect-OrganisationType-1";
    public static final String VS_CONDITION_CODE = "http://hl7.org/fhir/stu3/valueset-condition-code.html";
    public static final String VS_CC_PRESCRIPTION_TYPE = "https://fhir.nhs.uk/STU3/ValueSet/CareConnect-PrescriptionType-1";
    
    // FHIR CodeSystem Constants
    public static final String CS_REGISTRATION_STATUS = "https://fhir.nhs.uk/CareConnect-RegistrationStatus-1";
    public static final String CS_REGISTRATION_TYPE = "https://fhir.nhs.uk/STU3/ValueSet/CareConnect-RegistrationType-1";
    public static final String CS_CC_ETHNIC_CATEGORY = "https://fhir.nhs.uk/CareConnect-EthnicCategory-1";
    public static final String CS_CC_RELIGIOUS_AFFILI = "https://fhir.nhs.uk/CareConnect-ReligiousAffiliation-1";
    public static final String CS_CC_RESIDENTIAL_STATUS = "https://fhir.nhs.uk/CareConnect-ResidentialStatus-1";
    public static final String CS_CC_TREATMENT_CAT = "https://fhir.nhs.uk/CareConnect-TreatmentCategory-1";
    public static final String CS_CC_HUMAN_LANG = "https://fhir.nhs.uk/CareConnect-HumanLanguage-1";
    public static final String CS_CC_LANG_ABILITY_MODE = "https://fhir.nhs.uk/CareConnect-LanguageAbilityMode-1";
    public static final String CS_CC_LANG_ABILITY_PROFI = "https://fhir.nhs.uk/CareConnect-LanguageAbilityProficiency-1";
    public static final String CS_CC_NHS_NUMBER_VERIF = "https://fhir.nhs.uk/CareConnect-NHSNumberVerificationStatus-1";
    public static final String CS_LIST_ORDER = "http://hl7.org/fhir/codesystem-list-order.html";
    
    //Appointment Reason URL
    public static final String DEFAULTREASONURL = "DefaultReasonURL";
    
<<<<<<< HEAD
    //CodeSystem URLs
    public static final String VS_SNOWMED = "http://snomed.info/sct";
    public static final String CS_UNITS_OF_MEASURE = "http://unitsofmeasure.org";
    
    //Include Allergies Constant
    public static final String INCLUDE_ALLERGIES = "includeAllergies";
=======
    
>>>>>>> f8ed04a6
    
}<|MERGE_RESOLUTION|>--- conflicted
+++ resolved
@@ -23,9 +23,7 @@
     public static final String ID_LOCAL_PATIENT_IDENTIFIER = "https://fhir.nhs.uk/Id/local-patient-identifier";
     public static final String ID_SDS_ROLE_PROFILE_ID = "https://fhir.nhs.uk/Id/sds-role-profile-id";
     public static final String ID_SDS_USER_ID = "https://fhir.nhs.uk/Id/sds-user-id";
-    public static final String ID_MARITAL_STATUS = "http://fhir.nhs.net/ValueSet/marital-status-1";
-    
-
+    public static final String ID_MARITAL_STATUS = "http://fhir.nhs.net/ValueSet/marital-status-1";    
 
     // FHIR StructureDefinition Constants
     public static final String SD_GPC_CARERECORD_COMPOSITION = "https://fhir.nhs.uk/STU3/StructureDefinition/GPConnect-CareRecord-Composition-1";
@@ -47,6 +45,7 @@
     public static final String SD_GPC_MEDICATION_REQUEST = "https://fhir.nhs.uk/STU3/StructureDefinition/CareConnect-GPC-MedicationRequest-1";
     public static final String SD_GPC_MEDICATION = "https://fhir.nhs.uk/STU3/StructureDefinition/CareConnect-GPC-Medication-1";
     public static final String SD_GPC_MEDICATION_LIST = "https://fhir.nhs.uk/STU3/StructureDefinition/GPConnect-Medication-List-1";
+    
     // FHIR StructureDefinition Extension
     public static final String SD_CC_EXT_NHS_NUMBER_VERIF = "https://fhir.nhs.uk/STU3/StructureDefinition/Extension-CareConnect-GPC-NHSNumberVerificationStatus-1";
     public static final String SD_EXTENSION_GPC_APPOINTMENT_CANCELLATION_REASON = "https://fhir.nhs.uk/STU3/StructureDefinition/Extension-GPConnect-AppointmentCancellationReason-1";
@@ -127,15 +126,10 @@
     //Appointment Reason URL
     public static final String DEFAULTREASONURL = "DefaultReasonURL";
     
-<<<<<<< HEAD
     //CodeSystem URLs
     public static final String VS_SNOWMED = "http://snomed.info/sct";
     public static final String CS_UNITS_OF_MEASURE = "http://unitsofmeasure.org";
     
-    //Include Allergies Constant
-    public static final String INCLUDE_ALLERGIES = "includeAllergies";
-=======
     
->>>>>>> f8ed04a6
     
 }