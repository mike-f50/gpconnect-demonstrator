--- conflicted
+++ resolved
@@ -69,7 +69,7 @@
     public static final String SD_EXTENSION_CC_MAIN_LOCATION = "https://fhir.nhs.uk/STU3/StructureDefinition/Extension-CareConnect-GPC-MainLocation-1";
     public static final String SD_EXTENSION_CC_REG_DETAILS = "https://fhir.nhs.uk/STU3/StructureDefinition/Extension-CareConnect-GPC-RegistrationDetails-1";
     public static final String SD_EXTENSION_CC_ORG_PERIOD = "http://hl7.org/fhir/StructureDefinition/organization-period";
-<<<<<<< HEAD
+
     public static final String SD_CC_EXT_RELIGIOUS_AFFILI = "https://fhir.nhs.uk/STU3/StructureDefinition/Extension-CareConnect-GPC-ReligiousAffiliation-1";   
     public static final String SD_PATIENT_CADAVERIC_DON = "http://hl7.org/fhir/StructureDefinition/patient-cadavericDonor";   
     public static final String SD_CC_EXT_RESIDENTIAL_STATUS = "https://fhir.nhs.uk/STU3/StructureDefinition/Extension-CareConnect-GPC-ResidentialStatus-1";   
@@ -82,21 +82,6 @@
     public static final String SD_CC_INTERPRETER_REQUIRED = "interpreterRequired";   
     public static final String SD_CC_APPOINTMENT_BOOKINGORG = "https://fhir.nhs.uk/STU3/StructureDefinition/Extension-GPConnect-BookingOrganisation-1";   
     public static final String SD_CC_APPOINTMENT_CREATED = "https://fhir.nhs.uk/StructureDefinition/extension-gpconnect-appointment-created-1";   
-=======
-    public static final String SD_CC_EXT_RELIGIOUS_AFFILI = "https://fhir.nhs.uk/STU3/StructureDefinition/Extension-CareConnect-GPC-ReligiousAffiliation-1";
-    public static final String SD_PATIENT_CADAVERIC_DON = "http://hl7.org/fhir/StructureDefinition/patient-cadavericDonor";
-    public static final String SD_CC_EXT_RESIDENTIAL_STATUS = "https://fhir.nhs.uk/STU3/StructureDefinition/Extension-CareConnect-GPC-ResidentialStatus-1";
-    public static final String SD_CC_EXT_TREATMENT_CAT = "https://fhir.nhs.uk/STU3/StructureDefinition/Extension-CareConnect-GPC-TreatmentCategory-1";
-    public static final String SD_CC_EXT_NHS_COMMUNICATION = "https://fhir.nhs.uk/STU3/StructureDefinition/Extension-CareConnect-GPC-NHSCommunication-1";
-    public static final String SD_CC_EXT_COMM_LANGUAGE = "Language";
-    public static final String SD_CC_COMM_PREFERRED = "Preferred";
-    public static final String SD_CC_MODE_OF_COMM = "modeOfCommunication";
-    public static final String SD_CC_COMM_PROFICIENCY = "communicationProficiency";
-    public static final String SD_CC_INTERPRETER_REQUIRED = "interpreterRequired";
-    public static final String SD_CC_APPOINTMENT_BOOKINGORG = "https://fhir.nhs.uk/STU3/StructureDefinition/Extension-GPConnect-BookingOrganisation-1";
-    public static final String SD_CC_APPOINTMENT_CREATED = "https://fhir.nhs.uk/StructureDefinition/extension-gpconnect-appointment-created-1";
->>>>>>> 38e3ed2e
-
     public static final String SD_CC_EXT_MEDICATION_STATEMENT_LAST_ISSUE = "https://fhir.nhs.uk/STU3/StructureDefinition/Extension-CareConnect-GPC-MedicationStatementLastIssueDate-1";
     public static final String SD_CC_EXT_MEDICATION_QUANTITY_TEXT = "https://fhir.nhs.uk/STU3/StructureDefinition/Extension-CareConnect-GPC-MedicationQuantityText-1";
     public static final String SD_CC_EXT_MEDICATION_REPEAT_INFORMATION = "https://fhir.nhs.uk/STU3/StructureDefinition/Extension-CareConnect-GPC-MedicationRepeatInformation-1";
@@ -157,20 +142,12 @@
 
     //Appointment Reason URL
     public static final String DEFAULTREASONURL = "DefaultReasonURL";
-<<<<<<< HEAD
     
-=======
-
->>>>>>> 38e3ed2e
     //CodeSystem URLs
     public static final String VS_SNOWMED = "http://snomed.info/sct";
     public static final String CS_UNITS_OF_MEASURE = "http://unitsofmeasure.org";
 
     //Include Allergies Constant
     public static final String INCLUDE_ALLERGIES = "includeAllergies";
-<<<<<<< HEAD
-    
-=======
 
->>>>>>> 38e3ed2e
 }