package uk.gov.hscic;

public final class SystemURL {

    private SystemURL() { }

    // Base Constants
    public static final String AUTHORIZATION_TOKEN = "https://authorize.fhir.nhs.net/token";
    public static final String SDS_USER_ID = "http://fhir.nhs.net/sds-user-id";
    public static final String SNOMED = "http://snomed.info/sct";
    public static final String READV2 = "http://read.info/readv2";
    public static final String READCTV3 = "http://read.info/ctv2";

    // HL7 Constants
    public static final String HL7_BASIC_RESOURCE_TYPE = "http://hl7.org/fhir/basic-resource-type";
    public static final String HL7_VS_C80_PRACTICE_CODES = "http://hl7.org/fhir/ValueSet/c80-practice-codes";

    // FHIR ID Constants
    public static final String ID_GPC_APPOINTMENT_IDENTIFIER = "https://fhir.nhs.uk/Id/gpconnect-appointment-identifier";
    public static final String ID_GPC_SCHEDULE_IDENTIFIER = "https://fhir.nhs.uk/Id/gpconnect-schedule-identifier";
    public static final String ID_NHS_NUMBER = "https://fhir.nhs.uk/Id/nhs-number";
    public static final String ID_ODS_ORGANIZATION_CODE = "https://fhir.nhs.uk/Id/ods-organization-code";
    public static final String ID_ODS_SITE_CODE = "https://fhir.nhs.uk/Id/ods-site-code";
<<<<<<< HEAD
    public static final String ID_SDS_ROLE_PROFILE_ID = "http://fhir.nhs.net/Id/sds-role-profile-id";
    public static final String ID_SDS_USER_ID = "http://fhir.nhs.net/Id/sds-user-id";
    public static final String ID_LOCAL_LOCATION_IDENTIFIER = "https://fhir.nhs.uk/Id/local-location-identifier";
=======
    public static final String ID_SDS_ROLE_PROFILE_ID = "https://fhir.nhs.uk/Id/sds-role-profile-id";
    public static final String ID_SDS_USER_ID = "https://fhir.nhs.uk/Id/sds-user-id";
    
>>>>>>> c4c653de

    // FHIR StructureDefinition Constants
    public static final String SD_EXTENSION_GPC_APPOINTMENT_BOOKING_METHOD = "http://fhir.nhs.net/StructureDefinition/extension-gpconnect-appointment-booking-method-1";
    public static final String SD_EXTENSION_GPC_APPOINTMENT_CANCELLATION_REASON = "http://fhir.nhs.net/StructureDefinition/extension-gpconnect-appointment-cancellation-reason-1";
    public static final String SD_EXTENSION_GPC_APPOINTMENT_CATEGORY = "http://fhir.nhs.net/StructureDefinition/extension-gpconnect-appointment-category-1";
    public static final String SD_EXTENSION_GPC_APPOINTMENT_CONTACT_METHOD = "http://fhir.nhs.net/StructureDefinition/extension-gpconnect-appointment-contact-method-1";
    public static final String SD_EXTENSION_GPC_PRACTITIONER = "http://fhir.nhs.net/StructureDefinition/extension-gpconnect-practitioner-1";
    public static final String SD_EXTENSION_MEDICATION_QUANTITY_TEXT = "http://fhir.nhs.net/StructureDefinition/extension-medication-quantity-text-1-0";
    public static final String SD_EXTENSION_PERSCRIPTION_REPEAT_REVIEW_DATE = "http://fhir.nhs.net/StructureDefinition/extension-prescription-repeat-review-date-1-0";
    public static final String SD_EXTENSION_REGISTRATION_PERIOD = "http://fhir.nhs.net/StructureDefinition/extension-registration-period-1";
    public static final String SD_EXTENSION_REGISTRATION_STATUS = "http://fhir.nhs.net/StructureDefinition/extension-registration-status-1";
    public static final String SD_EXTENSION_REGISTRATION_TYPE = "http://fhir.nhs.net/StructureDefinition/extension-registration-type-1";
    public static final String SD_EXTENSION_CC_MAIN_LOCATION = "https://fhir.hl7.org.uk/StructureDefinition/Extension-CareConnect-GPC-MainLocation-1";
    public static final String SD_EXTENSION_CC_ORG_PERIOD = "http://hl7.org/fhir/StructureDefinition/organization-period";
    public static final String SD_GPC_CARERECORD_COMPOSITION = "http://fhir.nhs.net/StructureDefinition/gpconnect-carerecord-composition-1";
    public static final String SD_GPC_OPERATIONOUTCOME = "http://fhir.nhs.net/StructureDefinition/gpconnect-operationoutcome-1";
    public static final String SD_GPC_ORGANIZATION = "http://fhir.nhs.net/StructureDefinition/CareConnect-GPC-Organization-1";
    public static final String SD_GPC_PATIENT = "http://fhir.nhs.net/StructureDefinition/gpconnect-patient-1";
    public static final String SD_GPC_PRACTITIONER = "http://fhir.nhs.net/StructureDefinition/gpconnect-practitioner-1";
    public static final String SD_GPC_APPOINTMENT = "http://fhir.nhs.net/StructureDefinition/gpconnect-appointment-1";
    public static final String SD_GPC_GET_SCHEDULE_BUNDLE = "http://fhir.nhs.net/StructureDefinition/gpconnect-getschedule-bundle-1";
    public static final String SD_GPC_LOCATION = "http://fhir.nhs.net/StructureDefinition/gpconnect-location-1";
    public static final String SD_GPC_SLOT = "http://fhir.nhs.net/StructureDefinition/gpconnect-slot-1";

    // FHIR ValueSet Constants
    public static final String VS_GPC_ERROR_WARNING_CODE = "http://fhir.nhs.net/ValueSet/gpconnect-error-or-warning-code-1";
    public static final String VS_GPC_REASON_TYPE = "http://fhir.nhs.net/ValueSet/gpconnect-reason-type-1-0";
    public static final String VS_GPC_RECORD_SECTION = "http://fhir.nhs.net/ValueSet/gpconnect-record-section-1";
    public static final String VS_HUMAN_LANGUAGE = "http://fhir.nhs.net/ValueSet/human-language-1";
    public static final String VS_REGISTRATION_STATUS = "http://fhir.nhs.net/ValueSet/registration-status-1";
    public static final String VS_REGISTRATION_TYPE = "http://fhir.nhs.net/ValueSet/registration-type-1";
    public static final String VS_SDS_JOB_ROLE_NAME = "https://fhir.hl7.org.uk/ValueSet/CareConnect-SDSJobRoleName-1";
    public static final String VS_CC_ORGANISATION_TYPE = "http://hl7.org/fhir/ValueSet/organization-type";
    public static final String VS_CC_ORG_CT_ENTITYTYPE = "http://hl7.org/fhir/ValueSet/contactentity-type";
}<|MERGE_RESOLUTION|>--- conflicted
+++ resolved
@@ -21,15 +21,10 @@
     public static final String ID_NHS_NUMBER = "https://fhir.nhs.uk/Id/nhs-number";
     public static final String ID_ODS_ORGANIZATION_CODE = "https://fhir.nhs.uk/Id/ods-organization-code";
     public static final String ID_ODS_SITE_CODE = "https://fhir.nhs.uk/Id/ods-site-code";
-<<<<<<< HEAD
-    public static final String ID_SDS_ROLE_PROFILE_ID = "http://fhir.nhs.net/Id/sds-role-profile-id";
-    public static final String ID_SDS_USER_ID = "http://fhir.nhs.net/Id/sds-user-id";
     public static final String ID_LOCAL_LOCATION_IDENTIFIER = "https://fhir.nhs.uk/Id/local-location-identifier";
-=======
     public static final String ID_SDS_ROLE_PROFILE_ID = "https://fhir.nhs.uk/Id/sds-role-profile-id";
     public static final String ID_SDS_USER_ID = "https://fhir.nhs.uk/Id/sds-user-id";
     
->>>>>>> c4c653de
 
     // FHIR StructureDefinition Constants
     public static final String SD_EXTENSION_GPC_APPOINTMENT_BOOKING_METHOD = "http://fhir.nhs.net/StructureDefinition/extension-gpconnect-appointment-booking-method-1";
