package uk.gov.hscic.common.filters;

import java.io.IOException;
import java.util.Arrays;
import java.util.Base64;
import java.util.Locale;

import javax.servlet.http.HttpServletResponse;

import org.apache.log4j.Logger;
import org.hl7.fhir.dstu3.model.OperationOutcome.IssueType;
import org.springframework.http.HttpHeaders;
import org.springframework.stereotype.Component;

import com.fasterxml.jackson.databind.JsonNode;
import com.fasterxml.jackson.databind.ObjectMapper;

import ca.uhn.fhir.context.FhirContext;
import ca.uhn.fhir.parser.DataFormatException;
import ca.uhn.fhir.parser.IParser;
import ca.uhn.fhir.parser.StrictErrorHandler;
import ca.uhn.fhir.rest.api.RequestTypeEnum;
import ca.uhn.fhir.rest.api.server.RequestDetails;
import ca.uhn.fhir.rest.server.exceptions.InvalidRequestException;
import ca.uhn.fhir.rest.server.exceptions.UnclassifiedServerFailureException;
import ca.uhn.fhir.rest.server.exceptions.UnprocessableEntityException;
import java.util.List;
import uk.gov.hscic.OperationOutcomeFactory;
import uk.gov.hscic.SystemCode;
import uk.gov.hscic.common.filters.model.WebToken;
import uk.gov.hscic.common.filters.model.WebTokenValidator;

@Component
public class WebTokenFactory {
    private static final Logger LOG = Logger.getLogger("AuthLog");
<<<<<<< HEAD
    private static final String PERMITTED_MEDIA_TYPE_HEADER_REGEX = "application/fhir\\+(xml|json)(;charset=utf-8)?";
  
=======
    private static final String PERMITTED_MEDIA_TYPE_HEADER_REGEX = "application/(xml|json)\\+fhir(;charset=utf-8)?";
    private static final List<String> CONTENT_TYPES = Arrays.asList(
            "application/fhir+json",            
            "application/fhir+xml",
            "application/json+fhir",
            "application/xml+fhir",
            "application/json",
            "application/xml",
            "text/json"
    );
>>>>>>> 6b0d26fd
    private IParser parser = null;

    WebToken getWebToken(RequestDetails requestDetails, int futureRequestLeeway) {
        WebToken webToken = null;

        String authorizationHeader = requestDetails.getHeader(HttpHeaders.AUTHORIZATION);

        if (null == authorizationHeader) {
            throw OperationOutcomeFactory.buildOperationOutcomeException(
                    new InvalidRequestException(HttpHeaders.AUTHORIZATION + " header missing"),
                    SystemCode.BAD_REQUEST, IssueType.INVALID);
        }

        String[] authorizationHeaderComponents = authorizationHeader.split(" ");

        if (authorizationHeaderComponents.length != 2 || !"Bearer".equalsIgnoreCase(authorizationHeaderComponents[0])) {
            throw OperationOutcomeFactory.buildOperationOutcomeException(
                    new InvalidRequestException(HttpHeaders.AUTHORIZATION + " header invalid"),
                    SystemCode.BAD_REQUEST, IssueType.INVALID);
        }

        String contentType = requestDetails.getHeader(HttpHeaders.CONTENT_TYPE);

        if (contentType == null) {
            if (Arrays.asList(RequestTypeEnum.POST, RequestTypeEnum.PUT).contains(requestDetails.getRequestType())) {
                throw OperationOutcomeFactory.buildOperationOutcomeException(
                        new UnclassifiedServerFailureException(HttpServletResponse.SC_UNSUPPORTED_MEDIA_TYPE, "No content media type set"),
                        SystemCode.BAD_REQUEST, IssueType.INCOMPLETE);
            }
        } else if (!CONTENT_TYPES.contains(contentType.split(";")[0])) {
            throw OperationOutcomeFactory.buildOperationOutcomeException(
                    new UnclassifiedServerFailureException(HttpServletResponse.SC_UNSUPPORTED_MEDIA_TYPE, "Unsupported content media type"),
                    SystemCode.BAD_REQUEST, IssueType.INVALID);
        }

        String[] formatParam = requestDetails.getParameters().get("_format");

        String acceptHeader = null == formatParam
                ? requestDetails.getHeader(HttpHeaders.ACCEPT)
                : formatParam[0];

        // If it's still null, use the Content-Type header value
        if (null == acceptHeader) {
            acceptHeader = contentType;
        }

        if (acceptHeader == null || !CONTENT_TYPES.contains(acceptHeader.split(";")[0])) {
            throw OperationOutcomeFactory.buildOperationOutcomeException(
                    new UnclassifiedServerFailureException(HttpServletResponse.SC_UNSUPPORTED_MEDIA_TYPE, "Unsupported accept media type"),
                    SystemCode.BAD_REQUEST, IssueType.INVALID);
        }

        try {
            if(authorizationHeaderComponents[1].contains("==") || authorizationHeaderComponents[1].contains("/") || authorizationHeaderComponents[1].contains("+"))
            {
                throw OperationOutcomeFactory.buildOperationOutcomeException(
                        new InvalidRequestException("JWT must be encoded using Base64URL. Padding is not allowed"),
                        SystemCode.BAD_REQUEST, IssueType.INVALID); 
            }

            String claimsJsonString = new String(Base64.getDecoder().decode(authorizationHeaderComponents[1].split("\\.")[1]));
            webToken = new ObjectMapper().readValue(claimsJsonString, WebToken.class);
            
            jwtParseResourcesValidation(claimsJsonString);
        } catch (IllegalArgumentException iae) {
            throw OperationOutcomeFactory.buildOperationOutcomeException(
                    new InvalidRequestException("Not Base 64"),
                    SystemCode.BAD_REQUEST, IssueType.INVALID);
        } catch (IOException ex) {
            throw OperationOutcomeFactory.buildOperationOutcomeException(
                    new InvalidRequestException("Invalid WebToken"),
                    SystemCode.BAD_REQUEST, IssueType.INVALID);
        }

        WebTokenValidator.validateWebToken(webToken, futureRequestLeeway);

        return webToken;
    }

    private void jwtParseResourcesValidation(String claimsJsonString) {
        if (parser == null) {
            parser = FhirContext
                .forDstu3()
                .newJsonParser()
                .setParserErrorHandler(new StrictErrorHandler());
        }

        try {
            JsonNode jsonNode = new ObjectMapper().readTree(claimsJsonString);

            parser.parseResource(jsonNode.get("requesting_practitioner").toString());
            parser.parseResource(jsonNode.get("requesting_device").toString());
            parser.parseResource(jsonNode.get("requesting_organization").toString());
        } catch (DataFormatException e) {
            throw OperationOutcomeFactory.buildOperationOutcomeException(
                    new UnprocessableEntityException("Invalid Resource Present"),
                    SystemCode.BAD_REQUEST, IssueType.INVALID);
        } catch (IOException | NullPointerException ex) {
            throw OperationOutcomeFactory.buildOperationOutcomeException(
                    new InvalidRequestException("Unparsable JSON"),
                    SystemCode.BAD_REQUEST, IssueType.INVALID);
        }
    }
}<|MERGE_RESOLUTION|>--- conflicted
+++ resolved
@@ -33,11 +33,7 @@
 @Component
 public class WebTokenFactory {
     private static final Logger LOG = Logger.getLogger("AuthLog");
-<<<<<<< HEAD
     private static final String PERMITTED_MEDIA_TYPE_HEADER_REGEX = "application/fhir\\+(xml|json)(;charset=utf-8)?";
-  
-=======
-    private static final String PERMITTED_MEDIA_TYPE_HEADER_REGEX = "application/(xml|json)\\+fhir(;charset=utf-8)?";
     private static final List<String> CONTENT_TYPES = Arrays.asList(
             "application/fhir+json",            
             "application/fhir+xml",
@@ -47,7 +43,6 @@
             "application/xml",
             "text/json"
     );
->>>>>>> 6b0d26fd
     private IParser parser = null;
 
     WebToken getWebToken(RequestDetails requestDetails, int futureRequestLeeway) {
