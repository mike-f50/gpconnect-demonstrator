package uk.gov.hscic.common.config;

import java.util.ArrayList;
import java.util.List;

import javax.servlet.ServletException;
import javax.servlet.annotation.WebServlet;

import org.springframework.beans.factory.config.AutowireCapableBeanFactory;
import org.springframework.context.ApplicationContext;
import org.springframework.context.annotation.Bean;
import org.springframework.context.annotation.Configuration;
import org.springframework.web.context.support.WebApplicationContextUtils;

import ca.uhn.fhir.rest.server.IResourceProvider;
import ca.uhn.fhir.rest.server.RestfulServer;
import uk.gov.hscic.appointments.AppointmentResourceProvider;
import uk.gov.hscic.appointments.ScheduleResourceProvider;
import uk.gov.hscic.appointments.SlotResourceProvider;
import uk.gov.hscic.location.LocationResourceProvider;
import uk.gov.hscic.medications.MedicationAdministrationResourceProvider;
import uk.gov.hscic.medications.MedicationDispenseResourceProvider;
import uk.gov.hscic.medications.MedicationOrderResourceProvider;
import uk.gov.hscic.medications.MedicationResourceProvider;
import uk.gov.hscic.organization.OrganizationResourceProvider;
import uk.gov.hscic.patient.PatientResourceProvider;
import uk.gov.hscic.practitioner.PractitionerResourceProvider;

@Configuration
@WebServlet(urlPatterns={"/fhir/*"}, displayName="FHIR Server")
public class FhirRestfulServlet extends RestfulServer {

    private static final long serialVersionUID = 1L;

    @Override
    protected void initialize() throws ServletException {
        List<IResourceProvider> resourceProviders = new ArrayList<>();
        
        ApplicationContext applicationContext = WebApplicationContextUtils.getWebApplicationContext(this.getServletContext());
        AutowireCapableBeanFactory factory = applicationContext.getAutowireCapableBeanFactory();
  
        OrganizationResourceProvider organizationResourceProvider = organizationResourceProvider(applicationContext);
        factory.autowireBean(organizationResourceProvider);
        
        resourceProviders.add(organizationResourceProvider);
        resourceProviders.add(practitionerResourceProvider(applicationContext));
        resourceProviders.add(patientResourceProvider(applicationContext));
        resourceProviders.add(medicationResourceProvider(applicationContext));
        resourceProviders.add(medicationOrderResourceProvider(applicationContext));
        resourceProviders.add(medicationDispenseResourceProvider(applicationContext));
        resourceProviders.add(medicationAdministrationResourceProvider(applicationContext));
        resourceProviders.add(locationResourceProvider(applicationContext));
        resourceProviders.add(appointmentResourceProvider(applicationContext));
<<<<<<< HEAD
		resourceProviders.add(scheduleResourceProvider(applicationContext));
		resourceProviders.add(slotResourceProvider(applicationContext));
		
		setResourceProviders(resourceProviders);
        
       // factory.initializeBean( bean, "bean" );
=======
        resourceProviders.add(slotResourceProvider(applicationContext));
>>>>>>> 6f2a935c

    }

    @Bean(name = "organizationResourceProvider")
    public OrganizationResourceProvider organizationResourceProvider(ApplicationContext applicationContext) {
        return new OrganizationResourceProvider(applicationContext);
    }

    @Bean(name = "practitionerResourceProvider")
    public PractitionerResourceProvider practitionerResourceProvider(ApplicationContext applicationContext) {
        return new PractitionerResourceProvider(applicationContext);
    }

    @Bean(name = "patientResourceProvider")
    public PatientResourceProvider patientResourceProvider(ApplicationContext applicationContext) {
        return new PatientResourceProvider(applicationContext);
    }
    
    @Bean(name = "medicationResourceProvider")
    public MedicationResourceProvider medicationResourceProvider(ApplicationContext applicationContext) {
        return new MedicationResourceProvider(applicationContext);
    }
    
    @Bean(name = "medicationOrderResourceProvider")
    public MedicationOrderResourceProvider medicationOrderResourceProvider(ApplicationContext applicationContext) {
        return new MedicationOrderResourceProvider(applicationContext);
    }
    
    @Bean(name = "medicationDispenseResourceProvider")
    public MedicationDispenseResourceProvider medicationDispenseResourceProvider(ApplicationContext applicationContext) {
        return new MedicationDispenseResourceProvider(applicationContext);
    }
    
    @Bean(name = "medicationAdministrationResourceProvider")
    public MedicationAdministrationResourceProvider medicationAdministrationResourceProvider(ApplicationContext applicationContext) {
        return new MedicationAdministrationResourceProvider(applicationContext);
    }
    
    @Bean(name = "scheduleResourceProvider")
    public ScheduleResourceProvider scheduleResourceProvider(ApplicationContext applicationContext) {
        return new ScheduleResourceProvider(applicationContext);
    }
    
    @Bean(name = "locationResourceProvider")
    public LocationResourceProvider locationResourceProvider(ApplicationContext applicationContext) {
        return new LocationResourceProvider(applicationContext);
    }    
    
    @Bean(name = "appointmentResourceProvider")
    public AppointmentResourceProvider appointmentResourceProvider(ApplicationContext applicationContext) {
        return new AppointmentResourceProvider(applicationContext);
    }
    
    @Bean(name = "slotResourceProvider")
    public SlotResourceProvider slotResourceProvider(ApplicationContext applicationContext) {
        return new SlotResourceProvider(applicationContext);
    }
<<<<<<< HEAD
    
=======
>>>>>>> 6f2a935c
}<|MERGE_RESOLUTION|>--- conflicted
+++ resolved
@@ -51,17 +51,12 @@
         resourceProviders.add(medicationAdministrationResourceProvider(applicationContext));
         resourceProviders.add(locationResourceProvider(applicationContext));
         resourceProviders.add(appointmentResourceProvider(applicationContext));
-<<<<<<< HEAD
 		resourceProviders.add(scheduleResourceProvider(applicationContext));
 		resourceProviders.add(slotResourceProvider(applicationContext));
 		
 		setResourceProviders(resourceProviders);
         
        // factory.initializeBean( bean, "bean" );
-=======
-        resourceProviders.add(slotResourceProvider(applicationContext));
->>>>>>> 6f2a935c
-
     }
 
     @Bean(name = "organizationResourceProvider")
@@ -118,8 +113,4 @@
     public SlotResourceProvider slotResourceProvider(ApplicationContext applicationContext) {
         return new SlotResourceProvider(applicationContext);
     }
-<<<<<<< HEAD
-    
-=======
->>>>>>> 6f2a935c
 }