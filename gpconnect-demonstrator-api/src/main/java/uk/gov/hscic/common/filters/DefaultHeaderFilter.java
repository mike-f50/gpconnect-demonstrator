--- conflicted
+++ resolved
@@ -1,56 +1,3 @@
-<<<<<<< HEAD
-package uk.gov.hscic.common.filters;
-
-import java.util.Enumeration;
-import javax.servlet.Filter;
-import javax.servlet.FilterChain;
-import javax.servlet.FilterConfig;
-import javax.servlet.ServletException;
-import javax.servlet.ServletRequest;
-import javax.servlet.ServletResponse;
-import javax.servlet.http.HttpServletRequest;
-import org.apache.http.HttpException;
-import org.apache.log4j.Logger;
-import org.springframework.core.annotation.Order;
-import org.springframework.stereotype.Component;
-@Component
-@Order(1)
-public class DefaultHeaderFilter implements Filter {
-    private static final Logger LOG = Logger.getLogger(DefaultHeaderFilter.class);
-
-    @Override
-    public void init(FilterConfig config) throws ServletException { }
-
-    @Override
-    public void doFilter(ServletRequest request, ServletResponse response, FilterChain chain) throws java.io.IOException, ServletException {
-        try {
-            HttpServletRequest httpRequest = (HttpServletRequest) request;
-            
-            String headerOutput = "Headers ( ";
-            Enumeration<String> headerNames = httpRequest.getHeaderNames();
-            while(headerNames.hasMoreElements()){
-                String headerName = headerNames.nextElement();
-                headerOutput += "'" + headerName + "' : '" + httpRequest.getHeader(headerName) + "'";
-            }
-            LOG.info(headerOutput + " )");
-            
-            chain.doFilter(new HeaderRequestWrapper((HttpServletRequest) request), response);
-        } catch (HttpException e) {
-            LOG.error("Error passed back to Default Header Filter");
-        }
-    }
-
-    @Override
-    public void destroy() { }
-
-
-
-    
-
-
-
-}
-=======
 package uk.gov.hscic.common.filters;
 
 import java.util.Enumeration;
@@ -107,5 +54,4 @@
  
 
 
-}
->>>>>>> 60a8a9a9
+}