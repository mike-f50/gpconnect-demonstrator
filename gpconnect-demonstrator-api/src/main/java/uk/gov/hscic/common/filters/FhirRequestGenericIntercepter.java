--- conflicted
+++ resolved
@@ -131,15 +131,12 @@
         }
 
         String url = httpRequest.getRequestURI();
-<<<<<<< HEAD
+
         int index = url.indexOf("/fhir");
         if (index > -1) {
         	url = url.substring(index);
         }
-        if (!url.equals(INTERACTION_MAP.get(interactionIdHeader).replace("%ID%", String.valueOf(getIdFromUrl(url))))) {
-=======
         if (INTERACTION_MAP.get(interactionIdHeader) == null || !url.equals(INTERACTION_MAP.get(interactionIdHeader).replace("%ID%", String.valueOf(getIdFromUrl(url))))) {
->>>>>>> 81c7582e
             throwInvalidRequestException("InteractionId Incorrect");
         }
 
