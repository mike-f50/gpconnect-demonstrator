package uk.gov.hscic.common.filters;

import ca.uhn.fhir.model.dstu2.valueset.IssueTypeEnum;
import ca.uhn.fhir.parser.DataFormatException;
import ca.uhn.fhir.rest.method.RequestDetails;
import ca.uhn.fhir.rest.server.exceptions.BaseServerResponseException;
import ca.uhn.fhir.rest.server.exceptions.InvalidRequestException;
import ca.uhn.fhir.rest.server.exceptions.MethodNotAllowedException;
import ca.uhn.fhir.rest.server.exceptions.ResourceNotFoundException;
import ca.uhn.fhir.rest.server.exceptions.UnprocessableEntityException;
import ca.uhn.fhir.rest.server.interceptor.InterceptorAdapter;
import com.fasterxml.jackson.databind.ObjectMapper;
import java.io.File;
import java.io.IOException;
import java.nio.file.Files;
import java.nio.file.Path;
import javax.annotation.PostConstruct;
import javax.servlet.ServletException;
import javax.servlet.http.HttpServletRequest;
import javax.servlet.http.HttpServletResponse;
import org.apache.commons.lang3.StringUtils;
import org.apache.log4j.Logger;
import org.springframework.beans.factory.annotation.Autowired;
import org.springframework.beans.factory.annotation.Value;
import org.springframework.stereotype.Component;
import uk.gov.hscic.InteractionId;
import uk.gov.hscic.OperationOutcomeFactory;
import uk.gov.hscic.SystemCode;
import uk.gov.hscic.SystemHeader;
import uk.gov.hscic.SystemParameter;
import uk.gov.hscic.auth.CertificateValidator;
import uk.gov.hscic.common.filters.model.Interactions;
import uk.gov.hscic.common.filters.model.Interactions.Interaction;
import uk.gov.hscic.common.ldap.model.ProviderRouting;

@Component
public class FhirRequestGenericIntercepter extends InterceptorAdapter {
    private static final Logger LOG = Logger.getLogger(FhirRequestGenericIntercepter.class);

    @Autowired
    private Interactions interactions;

    @Autowired
    private CertificateValidator certificateValidator;

    @Value("${config.path}")
    private String configPath;

    @Value("${gp.connect.provider.routing.filename:#{null}}")
    protected String providerRoutingFilename;

    private String systemSspToHeader;

    @PostConstruct
    public void postConstruct() {
        if (providerRoutingFilename != null) {
            Path providerRoutingFilePath = new File(configPath + providerRoutingFilename).toPath();

            if (providerRoutingFilePath.toFile().exists()) {
                try {
                    systemSspToHeader = new ObjectMapper()
                            .readValue(Files.readAllBytes(providerRoutingFilePath), ProviderRouting.class)
                            .getAsid();
                } catch (IOException ex) {
                    LOG.error("Error reading providerRoutingFile.");
                }
            }
        }
    }

    @Override
    public boolean incomingRequestPreProcessed(HttpServletRequest httpRequest, HttpServletResponse httpResponse) {
        certificateValidator.validateRequest(httpRequest); // Validate certificate first!

        // Check there is a Ssp-TraceID header
        if (StringUtils.isBlank(httpRequest.getHeader(SystemHeader.SSP_TRACEID))) {
            throwInvalidRequestException(SystemHeader.SSP_TRACEID + "header blank");
        }

        // Check there is a SSP-From header
        if (StringUtils.isBlank(httpRequest.getHeader(SystemHeader.SSP_FROM))) {
            throwInvalidRequestException(SystemHeader.SSP_FROM + " header blank");
        }

        // Check the SSP-To header is present and directed to our system
        String toASIDHeader = httpRequest.getHeader(SystemHeader.SSP_TO);
        if (StringUtils.isBlank(toASIDHeader)) {
            throwInvalidRequestException(SystemHeader.SSP_TO + " header blank");
        } else if (systemSspToHeader != null && !toASIDHeader.equalsIgnoreCase(systemSspToHeader)) {
            // We loaded our ASID but the SSP-To header does not match the value
            throwBadRequestException(SystemHeader.SSP_TO + " header does not match ASID of system");
        }

        String interactionIdHeader = httpRequest.getHeader(SystemHeader.SSP_INTERACTIONID);
        if (StringUtils.isBlank(interactionIdHeader)) {
            throwInvalidRequestException(SystemHeader.SSP_INTERACTIONID + " header blank");
        }

        Interaction interaction = interactions.getInteraction(interactionIdHeader);

        validateURIAgainstInteraction(interaction, httpRequest.getRequestURI());

        if (InteractionId.IDENTIFIER_INTERACTIONS.contains(interactionIdHeader)) {
            validateIdentifierSystemAgainstInteraction(interaction, httpRequest.getParameterMap().get(SystemParameter.IDENTIFIER));
        }

        return true;
    }

    private static void throwBadRequestException(String exceptionMessage) {
        throw OperationOutcomeFactory.buildOperationOutcomeException(
                new InvalidRequestException(exceptionMessage),
                SystemCode.BAD_REQUEST, IssueTypeEnum.INVALID_CONTENT);
    }

    private static void throwInvalidIdentifierSystemException(String exceptionMessage) {
        throw OperationOutcomeFactory.buildOperationOutcomeException(
                new InvalidRequestException(exceptionMessage),
                SystemCode.INVALID_IDENTIFIER_SYSTEM, IssueTypeEnum.INVALID_CONTENT);
    }

    private static void throwInvalidRequestException(String exceptionMessage) {
        throw OperationOutcomeFactory.buildOperationOutcomeException(
                new InvalidRequestException(exceptionMessage),
                SystemCode.INVALID_PARAMETER, IssueTypeEnum.INVALID_CONTENT);
    }

    private static void throwUnprocessableEntityException(String exceptionMessage) {
        throw OperationOutcomeFactory.buildOperationOutcomeException(
                new UnprocessableEntityException(exceptionMessage),
                SystemCode.INVALID_PARAMETER, IssueTypeEnum.INVALID_CONTENT);
    }

    private static void throwResourceNotFoundException(String exceptionMessage, String resource) {
		String systemCode = null;

		switch(resource) {
            case "Organization":
                systemCode = SystemCode.ORGANISATION_NOT_FOUND;
                break;

            case "Patient":
                systemCode = SystemCode.PATIENT_NOT_FOUND;
                break;

            case "Practitioner":
                systemCode = SystemCode.PRACTITIONER_NOT_FOUND;
                break;

            default:
                systemCode = SystemCode.REFERENCE_NOT_FOUND;
		}

		throw OperationOutcomeFactory.buildOperationOutcomeException(
		new ResourceNotFoundException(exceptionMessage),
		systemCode, IssueTypeEnum.INVALID_CONTENT);
    }

    /**
     * Listens for any exceptions thrown. In the case of invalid parameters, we
     * need to catch this and throw it as a UnprocessableEntityException.
     *
     * @param theRequestDetails
     * @param theException
     * @param theServletRequest
     * @return UnprocessableEntityException if a InvalidRequestException was thrown.
     * @throws javax.servlet.ServletException
     */
    @Override
    public BaseServerResponseException preProcessOutgoingException(RequestDetails theRequestDetails,
            Throwable theException, HttpServletRequest theServletRequest) throws ServletException {
        // This string match is really crude and it's not great, but I can't see
        // how else to pick up on just the relevant exceptions!
        if (theException instanceof InvalidRequestException && theException.getMessage().contains("Invalid attribute value")) {
            return OperationOutcomeFactory.buildOperationOutcomeException(
                    new UnprocessableEntityException(theException.getMessage()),
                    SystemCode.INVALID_PARAMETER, IssueTypeEnum.INVALID_CONTENT);
<<<<<<< HEAD
        }      
   
=======
        }

        if (theException instanceof InvalidRequestException && theException.getMessage().contains("Can not have multiple date range parameters for the same param ")) {
            return OperationOutcomeFactory.buildOperationOutcomeException(
                    new UnprocessableEntityException(theException.getMessage()),
                    SystemCode.INVALID_PARAMETER, IssueTypeEnum.INVALID_CONTENT);
        }

>>>>>>> fcd85533
        if (theException instanceof DataFormatException) {
            return OperationOutcomeFactory.buildOperationOutcomeException(
                    new UnprocessableEntityException(theException.getMessage()),
                    SystemCode.INVALID_PARAMETER, IssueTypeEnum.INVALID_CONTENT);
        }

        if (theException instanceof MethodNotAllowedException && theException.getMessage().contains("request must use HTTP GET")) {
            return OperationOutcomeFactory.buildOperationOutcomeException(
                    new UnprocessableEntityException(theException.getMessage()),
                    SystemCode.BAD_REQUEST, IssueTypeEnum.INVALID_CONTENT);
        }

        if (theException instanceof InvalidRequestException &&
                theException.getMessage().equals("Failed to parse request body as JSON resource. Error was: Failed to parse JSON content, error was: Did not find any content to parse")) {
            return OperationOutcomeFactory.buildOperationOutcomeException(
                    new InvalidRequestException(theException.getMessage()),
                    SystemCode.BAD_REQUEST, IssueTypeEnum.INVALID_CONTENT);
        }

        if (theException instanceof InvalidRequestException && 
                theException.getMessage().contains("Failed to parse request body as JSON resource. Error was: Incorrect resource type found, expected")) {
            return OperationOutcomeFactory.buildOperationOutcomeException(
                    new InvalidRequestException(theException.getMessage()),
                    SystemCode.BAD_REQUEST, IssueTypeEnum.INVALID_CONTENT);
        }
             
        if (theException instanceof InvalidRequestException && theException.getMessage().startsWith("Invalid request: ")) {
            return OperationOutcomeFactory.buildOperationOutcomeException(
                    new InvalidRequestException(theException.getMessage()),
                    SystemCode.BAD_REQUEST, IssueTypeEnum.INVALID_CONTENT);
        }

        if (theException instanceof InvalidRequestException && theException.getMessage().contains("non-repeatable parameter")) {
            return OperationOutcomeFactory.buildOperationOutcomeException(
                    new InvalidRequestException(theException.getMessage()),
                    SystemCode.BAD_REQUEST, IssueTypeEnum.INVALID_CONTENT);
        }

        if (theException instanceof InvalidRequestException && theException.getMessage().contains("header blank")) {
            return OperationOutcomeFactory.buildOperationOutcomeException(
                    new InvalidRequestException(theException.getMessage()),
                    SystemCode.BAD_REQUEST, IssueTypeEnum.INVALID_CONTENT);
        }

        if (theException instanceof InvalidRequestException && theException.getMessage().contains("InvalidResourceType")) {
            return OperationOutcomeFactory.buildOperationOutcomeException(
                    new UnprocessableEntityException(theException.getMessage()),
                    SystemCode.INVALID_RESOURCE, IssueTypeEnum.INVALID_CONTENT);
        }

        if (theException instanceof InvalidRequestException && theException.getMessage().contains("Can not create resource with ID")) {
            return OperationOutcomeFactory.buildOperationOutcomeException(
                    new UnprocessableEntityException(theException.getMessage()),
                    SystemCode.BAD_REQUEST, IssueTypeEnum.INVALID_CONTENT);
        }
        
        if (theException instanceof ResourceNotFoundException && theException.getMessage().contains("Unknown resource type")) {
            return OperationOutcomeFactory.buildOperationOutcomeException(
                    (ResourceNotFoundException) theException,
                    SystemCode.BAD_REQUEST, IssueTypeEnum.INVALID_CONTENT);
        }

        if (theException instanceof BaseServerResponseException) {
            BaseServerResponseException baseServerResponseException = (BaseServerResponseException) theException;

            // If the OperationalOutcome is already set, just return it.
            return null == baseServerResponseException.getOperationOutcome()
                    ? OperationOutcomeFactory.buildOperationOutcomeException(baseServerResponseException, SystemCode.BAD_REQUEST, IssueTypeEnum.INVALID_CONTENT)
                    : baseServerResponseException;
        }

        // Default catch all.
        return OperationOutcomeFactory.buildOperationOutcomeException(
                new InvalidRequestException(theException.getMessage()),
                SystemCode.BAD_REQUEST, IssueTypeEnum.INVALID_CONTENT);
    }

    private void validateURIAgainstInteraction(Interaction interaction, String requestURI) {

    	if(interaction != null) {
	    	if(interaction.validateResource(requestURI) == false) {
				throwBadRequestException(String.format("Unknown resource in URI - %s", requestURI));
	    	}

	    	if(interaction.validateIdentifier(requestURI) == false) {
	    		throwResourceNotFoundException(String.format("Unknown resource identifier in URI - %s", requestURI), interaction.getResource());
	    	}

	    	if(interaction.validateContainedResource(requestURI) == false) {
	    		throwBadRequestException(String.format("Unknown contained resource in URI - %s", requestURI));
	    	}

	    	if(interaction.validateOperation(requestURI) == false) {
	    		throwBadRequestException(String.format("Unknown resource operation in URI - %s", requestURI));
	    	}
    	}
    	else {
            throwBadRequestException(String.format("Unable to locate interaction corresponding to the given URI (%s)", requestURI));
    	}
    }

    private void validateIdentifierSystemAgainstInteraction(Interaction interaction, String[] identifiers) {

        if (null == identifiers) {
            throwBadRequestException("No identifier parameter found!");
        }

        if (1 != identifiers.length) {
            throwBadRequestException("Invalid quantity of identifier parameter found: " + identifiers.length);
        }

        String[] identifierParts = identifiers[0].split("\\|");

        if (identifierParts.length == 2) {
            String identifierSystem = identifierParts[0];
            String identifierValue = identifierParts[1];

            if(StringUtils.isNotBlank(identifierSystem) && StringUtils.isNotBlank(identifierValue)) {
                if(interaction.validateIdentifierSystem(identifierSystem) == false) {
                    throwInvalidIdentifierSystemException(String.format("The given identifier system code (%s) is not an expected code - %s", identifierSystem, interaction.getIdentifierSystems().toString()));
                }
            }
            else {
                throwUnprocessableEntityException(String.format("The identifier is invalid. System - %s Value - %s", identifierSystem, identifierValue));
            }
        }
        else {
            throwUnprocessableEntityException("One or both of the identifier system and value are missing from given identifier : " + identifiers[0]);
        }
    }
}<|MERGE_RESOLUTION|>--- conflicted
+++ resolved
@@ -175,19 +175,16 @@
             return OperationOutcomeFactory.buildOperationOutcomeException(
                     new UnprocessableEntityException(theException.getMessage()),
                     SystemCode.INVALID_PARAMETER, IssueTypeEnum.INVALID_CONTENT);
-<<<<<<< HEAD
+        }
+
+        if (theException instanceof InvalidRequestException && theException.getMessage().contains("Can not have multiple date range parameters for the same param ")) {
+            return OperationOutcomeFactory.buildOperationOutcomeException(
+                    new UnprocessableEntityException(theException.getMessage()),
+                    SystemCode.INVALID_PARAMETER, IssueTypeEnum.INVALID_CONTENT);
+        }
+
         }      
    
-=======
-        }
-
-        if (theException instanceof InvalidRequestException && theException.getMessage().contains("Can not have multiple date range parameters for the same param ")) {
-            return OperationOutcomeFactory.buildOperationOutcomeException(
-                    new UnprocessableEntityException(theException.getMessage()),
-                    SystemCode.INVALID_PARAMETER, IssueTypeEnum.INVALID_CONTENT);
-        }
-
->>>>>>> fcd85533
         if (theException instanceof DataFormatException) {
             return OperationOutcomeFactory.buildOperationOutcomeException(
                     new UnprocessableEntityException(theException.getMessage()),
