--- conflicted
+++ resolved
@@ -620,15 +620,7 @@
         CodingDt codingFirstRep = appointment.getReason().getCodingFirstRep();
 
         if (!codingFirstRep.isEmpty()) {
-<<<<<<< HEAD
-
-            if (codingFirstRep.getSystem() == null) {
-                String message = "Problem with reason property of the appointment. If the reason is provided then the system property must be set.";
-                throw OperationOutcomeFactory.buildOperationOutcomeException(new UnprocessableEntityException(message),
-                        SystemCode.INVALID_RESOURCE, IssueTypeEnum.REQUIRED_ELEMENT_MISSING);
-            } else {
-                appointmentDetail.setReasonCode(codingFirstRep.getSystem());
-            }
+          
             String reasonCode = codingFirstRep.getCode();
             if (reasonCode == null) {
                 String message = "Problem with reason property of the appointment. If the reason is provided then the code property must be set.";
@@ -646,37 +638,7 @@
             } else {
                 appointmentDetail.setReasonDisplay(reasonDisplay);
             }
-
-=======
-//            if (!allowReasonSystems.contains(codingFirstRep.getSystem())) {
-//                String message = String.format(
-//                        "Problem with reason property of the appointment. If the reason is provided then the system property must be, in order, one of the following: %s",
-//                        String.join(", ", allowReasonSystems));
-//                throw OperationOutcomeFactory.buildOperationOutcomeException(new UnprocessableEntityException(message),
-//                        SystemCode.INVALID_RESOURCE, IssueTypeEnum.REQUIRED_ELEMENT_MISSING);
-//            } else {
-                String reasonCode = codingFirstRep.getCode();
-                if (reasonCode == null) {
-                    String message = "Problem with reason property of the appointment. If the reason is provided then the code property must be set.";
-                    throw OperationOutcomeFactory.buildOperationOutcomeException(
-                            new UnprocessableEntityException(message), SystemCode.INVALID_RESOURCE,
-                            IssueTypeEnum.REQUIRED_ELEMENT_MISSING);
-                } else {
-                    appointmentDetail.setReasonCode(reasonCode);
-                    appointmentDetail.setReasonURL(SystemURL.SNOMED);
-                }
-
-                String reasonDisplay = codingFirstRep.getDisplay();
-                if (reasonDisplay == null) {
-                    String message = "Problem with reason property of the appointment. If the reason is provided then the display property must be set.";
-                    throw OperationOutcomeFactory.buildOperationOutcomeException(
-                            new UnprocessableEntityException(message), SystemCode.INVALID_RESOURCE,
-                            IssueTypeEnum.REQUIRED_ELEMENT_MISSING);
-                } else {
-                    appointmentDetail.setReasonDisplay(reasonDisplay);
-                }
 //            }
->>>>>>> da99e277
         }
 
         appointmentDetail.setStartDateTime(appointment.getStart());
