package uk.gov.hscic.patient;

import ca.uhn.fhir.model.primitive.IdDt;
import ca.uhn.fhir.rest.annotation.Count;
import ca.uhn.fhir.rest.annotation.*;
import ca.uhn.fhir.rest.api.SortSpec;
import ca.uhn.fhir.rest.param.DateAndListParam;
import ca.uhn.fhir.rest.param.TokenParam;
import ca.uhn.fhir.rest.server.IResourceProvider;
import ca.uhn.fhir.rest.server.exceptions.InvalidRequestException;
import ca.uhn.fhir.rest.server.exceptions.ResourceNotFoundException;
import ca.uhn.fhir.rest.server.exceptions.UnprocessableEntityException;
import org.hl7.fhir.dstu3.model.Address.AddressType;
import org.hl7.fhir.dstu3.model.Address.AddressUse;
import org.hl7.fhir.dstu3.model.*;
import org.hl7.fhir.dstu3.model.Bundle.BundleType;
import org.hl7.fhir.dstu3.model.ContactPoint.ContactPointSystem;
import org.hl7.fhir.dstu3.model.ContactPoint.ContactPointUse;
import org.hl7.fhir.dstu3.model.Enumerations.AdministrativeGender;
import org.hl7.fhir.dstu3.model.HumanName.NameUse;
import org.hl7.fhir.dstu3.model.Identifier.IdentifierUse;
import org.hl7.fhir.dstu3.model.OperationOutcome.IssueType;
import org.hl7.fhir.dstu3.model.Parameters.ParametersParameterComponent;
import org.hl7.fhir.exceptions.FHIRException;
import org.springframework.beans.factory.annotation.Autowired;
import org.springframework.stereotype.Component;
import uk.gov.hscic.OperationOutcomeFactory;
import uk.gov.hscic.SystemCode;
import uk.gov.hscic.SystemConstants;
import uk.gov.hscic.SystemURL;
import uk.gov.hscic.appointments.AppointmentResourceProvider;
import uk.gov.hscic.common.helpers.StaticElementsHelper;
import uk.gov.hscic.common.validators.IdentifierValidator;
<<<<<<< HEAD
import uk.gov.hscic.medications.MedicationAdministrationResourceProvider;
import uk.gov.hscic.medications.MedicationDispenseResourceProvider;
import uk.gov.hscic.medications.MedicationOrderResourceProvider;
import uk.gov.hscic.medications.PopulateMedicationBundle;
import uk.gov.hscic.model.organization.OrganizationDetails;
=======
>>>>>>> f1944765
import uk.gov.hscic.model.patient.PatientDetails;
import uk.gov.hscic.organization.OrganizationResourceProvider;
import uk.gov.hscic.organization.OrganizationSearch;
import uk.gov.hscic.patient.details.PatientSearch;
import uk.gov.hscic.patient.details.PatientStore;
import uk.gov.hscic.practitioner.PractitionerResourceProvider;
import uk.gov.hscic.practitioner.PractitionerRoleResourceProvider;
import uk.gov.hscic.util.NhsCodeValidator;

import javax.annotation.PostConstruct;
import java.util.*;
import java.util.regex.Pattern;
import java.util.stream.Collectors;

@Component
public class PatientResourceProvider implements IResourceProvider {
    private static final String REGISTER_PATIENT_OPERATION_NAME = "$gpc.registerpatient";
    private static final String GET_CARE_RECORD_OPERATION_NAME = "$gpc.getcarerecord";
    private static final String GET_STRUCTURED_RECORD_OPERATION_NAME = "$gpc.getstructuredrecord";

    private static final String TEMPORARY_RESIDENT_REGISTRATION_TYPE = "T";
    private static final String ACTIVE_REGISTRATION_STATUS = "A";

    @Autowired
    private PractitionerResourceProvider practitionerResourceProvider;

    @Autowired
<<<<<<< HEAD
    private PractitionerRoleResourceProvider practitionerRoleResourceProvider;

    @Autowired
    private MedicationOrderResourceProvider medicationOrderResourceProvider;
    @Autowired
    private MedicationDispenseResourceProvider medicationDispenseResourceProvider;

    @Autowired
    private MedicationAdministrationResourceProvider medicationAdministrationResourceProvider;

    @Autowired
=======
>>>>>>> f1944765
    private AppointmentResourceProvider appointmentResourceProvider;

    @Autowired
    private OrganizationResourceProvider organizationResourceProvider;

    @Autowired
    private PatientStore patientStore;

    @Autowired
    private PatientSearch patientSearch;

    @Autowired
    private OrganizationSearch organizationSearch;

    @Autowired
    private StaticElementsHelper staticElHelper;

    @Autowired
    private StructuredAllergyIntoleranceBuilder structuredAllergyIntoleranceBuilder;

    @Autowired
    private PopulateMedicationBundle populateMedicationBundle;

    private NhsNumber nhsNumber;

    private Map<String, Boolean> registerPatientParams;

    public static Set<String> getCustomReadOperations() {
        Set<String> customReadOperations = new HashSet<String>();
        customReadOperations.add(GET_CARE_RECORD_OPERATION_NAME);

        return customReadOperations;
    }

    public static Set<String> getCustomWriteOperations() {
        Set<String> customWriteOperations = new HashSet<String>();
        customWriteOperations.add(REGISTER_PATIENT_OPERATION_NAME);

        return customWriteOperations;
    }

    @Override
    public Class<Patient> getResourceType() {
        return Patient.class;
    }

    @PostConstruct
    public void postConstruct() {
        nhsNumber = new NhsNumber();

        registerPatientParams = new HashMap<>();
        registerPatientParams.put("registerPatient", true);
    }

    @Read(version = true)
    public Patient getPatientById(@IdParam IdType internalId) throws FHIRException {
        PatientDetails patientDetails = patientSearch.findPatientByInternalID(internalId.getIdPart());

        if (patientDetails == null) {
            throw OperationOutcomeFactory.buildOperationOutcomeException(
                    new ResourceNotFoundException("No patient details found for patient ID: " + internalId.getIdPart()),
                    SystemCode.PATIENT_NOT_FOUND, IssueType.NOTFOUND);
        }

        Patient patient = IdentifierValidator.versionComparison(internalId,
                patientDetailsToPatientResourceConverter(patientDetails));
        if (null != patient) {
            addPreferredBranchSurgeryExtension(patient);
        }
        return patient;
    }

    @Search
    public List<Patient> getPatientsByPatientId(@RequiredParam(name = Patient.SP_IDENTIFIER) TokenParam tokenParam)
            throws FHIRException {

        Patient patient = getPatientByPatientId(nhsNumber.fromToken(tokenParam));
        if (null != patient) {
            addPreferredBranchSurgeryExtension(patient);
        }
        return null == patient || patient.getDeceased() != null ? Collections.emptyList()
                : Collections.singletonList(patient);
    }

    private void addPreferredBranchSurgeryExtension(Patient patient) {
        List<Extension> regDetailsEx = patient.getExtensionsByUrl(SystemURL.SD_EXTENSION_CC_REG_DETAILS);
        Extension branchSurgeryEx = regDetailsEx.get(0).addExtension();
        branchSurgeryEx.setUrl("preferredBranchSurgery");
        branchSurgeryEx.setValue(new Reference("Location/1"));
    }

    private Patient getPatientByPatientId(String patientId) throws FHIRException {
        PatientDetails patientDetails = patientSearch.findPatient(patientId);

        return null == patientDetails ? null : patientDetailsToPatientResourceConverter(patientDetails);
    }

    private void validateParameterNames(Parameters parameters, Map<String, Boolean> parameterDefinitions) {
        List<String> parameterNames = parameters.getParameter().stream().map(ParametersParameterComponent::getName)
                .collect(Collectors.toList());

        Set<String> parameterDefinitionNames = parameterDefinitions.keySet();

        if (parameterNames.isEmpty() == false) {
            for (String parameterDefinition : parameterDefinitionNames) {
                boolean mandatory = parameterDefinitions.get(parameterDefinition);

                if (mandatory) {
                    if (parameterNames.contains(parameterDefinition) == false) {
                        throw OperationOutcomeFactory.buildOperationOutcomeException(
                                new InvalidRequestException("Not all mandatory parameters have been provided"),
                                SystemCode.INVALID_PARAMETER, IssueType.INVALID);
                    }
                }
            }

            if (parameterDefinitionNames.containsAll(parameterNames) == false) {
                parameterNames.removeAll(parameterDefinitionNames);
                throw OperationOutcomeFactory.buildOperationOutcomeException(
                        new InvalidRequestException(
                                "Unrecognised parameters have been provided - " + parameterNames.toString()),
                        SystemCode.BAD_REQUEST, IssueType.INVALID);
            }
        } else {
            throw OperationOutcomeFactory.buildOperationOutcomeException(
                    new InvalidRequestException("Not all mandatory parameters have been provided"),
                    SystemCode.INVALID_PARAMETER, IssueType.INVALID);
        }
    }

    @Search(compartmentName = "Appointment")
    public List<Appointment> getPatientAppointments(@IdParam IdType patientLocalId, @Sort SortSpec sort,
                                                    @Count Integer count, @OptionalParam(name = "start") DateAndListParam startDate) {
        return appointmentResourceProvider.getAppointmentsForPatientIdAndDates(patientLocalId, sort, count, startDate);
    }

    @Operation(name = GET_STRUCTURED_RECORD_OPERATION_NAME)
    public Bundle StructuredRecordOperation(@ResourceParam Parameters params) throws FHIRException {
        Bundle structuredBundle = new Bundle();
        Boolean getAllergies = false;
        Boolean includeResolved = false;
        Boolean getMedications = false;
        Boolean includePrescriptionIssues = false;
        Period medicationPeriod = null;

        for (ParametersParameterComponent param : params.getParameter()) {
            validateParametersName(param.getName());
            if (param.getName().equals(SystemConstants.INCLUDE_ALLERGIES)) {
                getAllergies = true;

                if (param.getPart().isEmpty()) {
                    throw OperationOutcomeFactory.buildOperationOutcomeException(
                            new UnprocessableEntityException("Miss parameter : " + SystemConstants.INCLUDE_RESOLVED_ALLERGIES),
                            SystemCode.PARAMETER_NOT_FOUND, IssueType.REQUIRED);
                }

                for (ParametersParameterComponent paramPart : param.getPart()) {
                    if (paramPart.getValue() instanceof BooleanType
                            && paramPart.getName().equals(SystemConstants.INCLUDE_RESOLVED_ALLERGIES)) {
                        includeResolved = Boolean.valueOf(paramPart.getValue().primitiveValue());
                    } else {
                        throw OperationOutcomeFactory.buildOperationOutcomeException(
                                new UnprocessableEntityException("Incorrect parameter passed : " + paramPart.getName()),
                                SystemCode.INVALID_PARAMETER, IssueType.INVALID);
                    }
                }
            }
            if (param.getName().equals(SystemConstants.INCLUDE_MEDICATION)) {
                getMedications = true;

                if (param.getPart().isEmpty()) {
                    throw OperationOutcomeFactory.buildOperationOutcomeException(
                            new UnprocessableEntityException("Miss parameter : " + SystemConstants.INCLUDE_PRESCRIPTION_ISSUES),
                            SystemCode.PARAMETER_NOT_FOUND, IssueType.REQUIRED);
                }

                boolean isIncludedPrescriptionIssuesExist = false;
                for (ParametersParameterComponent paramPart : param.getPart()) {


                    if (paramPart.getValue() instanceof BooleanType
                            && paramPart.getName().equals(SystemConstants.INCLUDE_PRESCRIPTION_ISSUES)) {
                        includePrescriptionIssues = Boolean.valueOf(paramPart.getValue().primitiveValue());
                        isIncludedPrescriptionIssuesExist = true;
                    } else if (paramPart.getValue() instanceof Period
                            && paramPart.getName().equals(SystemConstants.MEDICATION_DATE_PERIOD)) {
                        medicationPeriod = (Period) paramPart.getValue();

                        String startDate = medicationPeriod.getStartElement().asStringValue();
                        String endDate = medicationPeriod.getEndElement().asStringValue();

                        validateStartDateParamAndEndDateParam(startDate, endDate);
                        if (medicationPeriod.getStart() != null && medicationPeriod.getEnd() != null
                                && medicationPeriod.getStart().compareTo(medicationPeriod.getEnd()) > 0) {
                            throw OperationOutcomeFactory.buildOperationOutcomeException(
                                    new UnprocessableEntityException("Invalid Medication Date Period"),
                                    SystemCode.INVALID_PARAMETER, IssueType.INVALID);
                        }
                    } else {
                        throw OperationOutcomeFactory.buildOperationOutcomeException(
                                new UnprocessableEntityException("Incorrect parameter passed : " + paramPart.getName()),
                                SystemCode.INVALID_PARAMETER, IssueType.INVALID);
                    }
                }

                if (!isIncludedPrescriptionIssuesExist) {
                    throw OperationOutcomeFactory.buildOperationOutcomeException(
                            new UnprocessableEntityException("Miss parameter : " + SystemConstants.INCLUDE_PRESCRIPTION_ISSUES),
                            SystemCode.PARAMETER_NOT_FOUND, IssueType.REQUIRED);
                }
            }
        }

        String NHS = getNhsNumber(params);

        // Add Patient
        PatientDetails patientDetails = patientSearch.findPatient(NHS);
        Patient patient = patientDetailsToPatientResourceConverter(patientDetails);
        if(patient.getIdentifierFirstRep().getValue().equals(NHS)) {
            structuredBundle.addEntry().setResource(patient);
        }

        // Add Organization
        Long organizationId = Long.valueOf(patientDetails.getManagingOrganization());
        OrganizationDetails organizationDetails = organizationSearch.findOrganizationDetails(organizationId);
        Organization organization = organizationResourceProvider
                .convertOrganizaitonDetailsToOrganization(organizationDetails);
        structuredBundle.addEntry().setResource(organization);

        // Add Practitioner
        List<Reference> practitionerReferenceList = patient.getGeneralPractitioner();
        Reference practitioner = practitionerReferenceList.get(0);
        String practitionerId = practitioner.getReference().replaceAll("Practitioner/", "");
        Practitioner pracResource = practitionerResourceProvider.getPractitionerById(new IdType(practitionerId));
        structuredBundle.addEntry().setResource(pracResource);

        final List<PractitionerRole> practitionerRoleList = practitionerRoleResourceProvider.getPractitionerRoleByPracticionerId(new IdType(practitionerId));

        for (PractitionerRole role : practitionerRoleList) {
            structuredBundle.addEntry().setResource(role);
        }

        if (getAllergies) {
            structuredBundle = structuredAllergyIntoleranceBuilder.buildStructuredAllergyIntolerence(NHS, practitionerId,
                    structuredBundle, includeResolved);
        }
        if (getMedications) {
            structuredBundle = populateMedicationBundle.addMedicationBundleEntries(structuredBundle,
                    patientDetails, includePrescriptionIssues, medicationPeriod);
        }
        structuredBundle.setType(BundleType.COLLECTION);
        structuredBundle.getMeta().addProfile(SystemURL.SD_GPC_STRUCTURED_BUNDLE);
        structuredBundle.getMeta().setLastUpdated(new Date());

        return structuredBundle;
    }


    private void validateParametersName(String name) {
        if (!name.equals(SystemConstants.PATIENT_NHS_NUMBER) && !name.equals(SystemConstants.INCLUDE_ALLERGIES) && !name.equals(SystemConstants.INCLUDE_MEDICATION)) {
            throw OperationOutcomeFactory.buildOperationOutcomeException(
                    new InvalidRequestException("Incorrect Paramater Names"), SystemCode.INVALID_PARAMETER,
                    IssueType.INVALID);
        }

    }

    @Operation(name = REGISTER_PATIENT_OPERATION_NAME)
    public Bundle registerPatient(@ResourceParam Parameters params) {
        Patient registeredPatient = null;

        validateParameterNames(params, registerPatientParams);

        Patient unregisteredPatient = params.getParameter().stream()
                .filter(param -> "registerPatient".equalsIgnoreCase(param.getName()))
                .map(ParametersParameterComponent::getResource).map(Patient.class::cast).findFirst().orElse(null);

        if (unregisteredPatient != null) {
            validatePatient(unregisteredPatient);

            // check if the patient already exists
            PatientDetails patientDetails = patientSearch
                    .findPatient(nhsNumber.fromPatientResource(unregisteredPatient));

            if (patientDetails == null || IsInactiveTemporaryPatient(patientDetails)) {

                if (patientDetails == null) {
                    patientDetails = registerPatientResourceConverterToPatientDetail(unregisteredPatient);

                    patientStore.create(patientDetails);
                } else {
                    patientDetails.setRegistrationStatus(ACTIVE_REGISTRATION_STATUS);
                    updateAddressAndTelecom(unregisteredPatient, patientDetails);

                    patientStore.update(patientDetails);
                }
                try {
                    registeredPatient = patientDetailsToRegisterPatientResourceConverter(
                            patientSearch.findPatient(unregisteredPatient.getIdentifierFirstRep().getValue()));

                    addPreferredBranchSurgeryExtension(registeredPatient);
                } catch (FHIRException e) {
                    // TODO Auto-generated catch block
                    e.printStackTrace();
                }
            } else {
                throw OperationOutcomeFactory.buildOperationOutcomeException(
                        new InvalidRequestException(String.format("Patient (NHS number - %s) already exists",
                                nhsNumber.fromPatientResource(unregisteredPatient))),
                        SystemCode.BAD_REQUEST, IssueType.INVALID);
            }
        } else {
            throw OperationOutcomeFactory.buildOperationOutcomeException(
                    new UnprocessableEntityException("Patient record not found"), SystemCode.INVALID_PARAMETER,
                    IssueType.INVALID);
        }

        Bundle bundle = new Bundle().setType(BundleType.SEARCHSET);
        bundle.getMeta().addProfile(SystemURL.SD_GPC_SRCHSET_BUNDLE);
        bundle.addEntry().setResource(registeredPatient);

        return bundle;
    }

	private void updateAddressAndTelecom(Patient unregisteredPatient, PatientDetails patientDetails) {
		if (unregisteredPatient.getTelecom().size() > 0) {
			patientDetails.setTelephone(unregisteredPatient.getTelecom().get(0).getValue());
		}
		if (unregisteredPatient.getAddress().size() > 0) {
			List<StringType> addressLineList = unregisteredPatient.getAddress().get(0).getLine();
			StringBuilder addressBuilder = new StringBuilder();
			for(StringType addressLine: addressLineList) {
				addressBuilder.append(addressLine);
				addressBuilder.append(",");
			}
			addressBuilder.append(unregisteredPatient.getAddress().get(0).getCity()).append(",");
			addressBuilder.append(unregisteredPatient.getAddress().get(0).getPostalCode());

			patientDetails.setAddress(addressBuilder.toString());
		}
	}

    private Boolean IsInactiveTemporaryPatient(PatientDetails patientDetails) {

        return patientDetails.getRegistrationType() != null
                && TEMPORARY_RESIDENT_REGISTRATION_TYPE.equals(patientDetails.getRegistrationType())
                && patientDetails.getRegistrationStatus() != null
                && ACTIVE_REGISTRATION_STATUS.equals(patientDetails.getRegistrationStatus()) == false;
    }

    public String getNhsNumber(Object source) {
        return nhsNumber.getNhsNumber(source);
    }

    private void validatePatient(Patient patient) {
        validateIdentifiers(patient);
        validateTelecomAndAddress(patient);
        validateConstrainedOutProperties(patient);
        checkValidExtensions(patient.getExtension());
        validateNames(patient);
        validateDateOfBirth(patient);
        valiateGender(patient);
    }

    private void validateTelecomAndAddress(Patient patient) {
    	//Only a single telecom with type temp may be sent
    	if (patient.getTelecom().size() > 1) {
    		throw OperationOutcomeFactory.buildOperationOutcomeException(
    				new InvalidRequestException(
    						"Only a single telecom can be sent in a register patient request."),
    				SystemCode.BAD_REQUEST, IssueType.INVALID);
    	} else if (patient.getTelecom().size() == 1) {
    		if (patient.getTelecom().get(0).getUse() != ContactPointUse.TEMP) {
    			throw OperationOutcomeFactory.buildOperationOutcomeException(
        				new InvalidRequestException(
        						"The telecom use must be set to temp."),
        				SystemCode.BAD_REQUEST, IssueType.INVALID);
    		}
    	}

    	//Only a single address with type temp may be sent
    	if (patient.getAddress().size() > 1) {
    		throw OperationOutcomeFactory.buildOperationOutcomeException(
    				new InvalidRequestException(
    						"Only a single address can be sent in a register patient request."),
    				SystemCode.BAD_REQUEST, IssueType.INVALID);
    	} else if (patient.getAddress().size() == 1) {
    		if (patient.getAddress().get(0).getUse() != AddressUse.TEMP) {
    			throw OperationOutcomeFactory.buildOperationOutcomeException(
        				new InvalidRequestException(
        						"The address use must be set to temp."),
        				SystemCode.BAD_REQUEST, IssueType.INVALID);
    		}
    	}
    }

    private void valiateGender(Patient patient) {
        AdministrativeGender gender = patient.getGender();

        if (gender != null) {

            EnumSet<AdministrativeGender> genderList = EnumSet.allOf(AdministrativeGender.class);
            Boolean valid = false;
            for (AdministrativeGender genderItem : genderList) {

                if (genderItem.toCode().equalsIgnoreCase(gender.toString())) {
                    valid = true;
                    break;
                }
            }

            if (!valid) {
                throw OperationOutcomeFactory.buildOperationOutcomeException(
                        new InvalidRequestException(
                                String.format("The supplied Patient gender %s is an unrecognised type.", gender)),
                        SystemCode.BAD_REQUEST, IssueType.INVALID);
            }
        }
    }

    private void validateDateOfBirth(Patient patient) {
        Date birthDate = patient.getBirthDate();

        if (birthDate == null) {
            throw OperationOutcomeFactory.buildOperationOutcomeException(
                    new InvalidRequestException("The Patient date of birth must be supplied"), SystemCode.BAD_REQUEST,
                    IssueType.INVALID);
        }
    }

    private void validateIdentifiers(Patient patient) {
        List<Identifier> identifiers = patient.getIdentifier();
        if (identifiers.isEmpty() == false) {
            boolean identifiersValid = identifiers.stream()
                    .allMatch(identifier -> identifier.getSystem() != null && identifier.getValue() != null);

            if (identifiersValid == false) {
                throw OperationOutcomeFactory.buildOperationOutcomeException(
                        new InvalidRequestException(
                                "One or both of the system and/or value on some of the provided identifiers is null"),
                        SystemCode.BAD_REQUEST, IssueType.INVALID);
            }
        } else {
            throw OperationOutcomeFactory.buildOperationOutcomeException(
                    new InvalidRequestException("At least one identifier must be supplied on a Patient resource"),
                    SystemCode.BAD_REQUEST, IssueType.INVALID);
        }
    }

    private void checkValidExtensions(List<Extension> undeclaredExtensions) {

        List<String> extensionURLs = undeclaredExtensions.stream().map(Extension::getUrl).collect(Collectors.toList());

        extensionURLs.remove(SystemURL.SD_EXTENSION_CC_REG_DETAILS);
        extensionURLs.remove(SystemURL.SD_CC_EXT_ETHNIC_CATEGORY);
        extensionURLs.remove(SystemURL.SD_CC_EXT_RELIGIOUS_AFFILI);
        extensionURLs.remove(SystemURL.SD_PATIENT_CADAVERIC_DON);
        extensionURLs.remove(SystemURL.SD_CC_EXT_RESIDENTIAL_STATUS);
        extensionURLs.remove(SystemURL.SD_CC_EXT_TREATMENT_CAT);
        extensionURLs.remove(SystemURL.SD_CC_EXT_NHS_COMMUNICATION);

        if (!extensionURLs.isEmpty()) {
            throw OperationOutcomeFactory.buildOperationOutcomeException(
                    new UnprocessableEntityException(
                            "Invalid/multiple patient extensions found. The following are in excess or invalid: "
                                    + extensionURLs.stream().collect(Collectors.joining(", "))),
                    SystemCode.INVALID_RESOURCE, IssueType.INVALID);
        }
    }

    private void validateConstrainedOutProperties(Patient patient) {

        Set<String> invalidFields = new HashSet<String>();

        // ## The above can exist in the patient resource but can be ignored. If
        // they are saved by the provider then they should be returned in the
        // response!

        if (patient.getPhoto().isEmpty() == false)
            invalidFields.add("photo");
        if (patient.getAnimal().isEmpty() == false)
            invalidFields.add("animal");
        if (patient.getCommunication().isEmpty() == false)
            invalidFields.add("communication");
        if (patient.getLink().isEmpty() == false)
            invalidFields.add("link");
        if (patient.getDeceased() != null)
            invalidFields.add("deceased");

        if (invalidFields.isEmpty() == false) {
            String message = String.format(
                    "The following properties have been constrained out on the Patient resource - %s",
                    String.join(", ", invalidFields));
            throw OperationOutcomeFactory.buildOperationOutcomeException(new InvalidRequestException(message),
                    SystemCode.BAD_REQUEST, IssueType.NOTSUPPORTED);
        }
    }

    private void validateNames(Patient patient) {
        List<HumanName> names = patient.getName();

        if (names.size() < 1) {
            throw OperationOutcomeFactory.buildOperationOutcomeException(
                    new InvalidRequestException("The patient must have at least one Name."), SystemCode.BAD_REQUEST,
                    IssueType.INVALID);
        }

        List<HumanName> activeOfficialNames = names
                .stream()
                .filter(nm -> IsActiveName(nm))
                .filter(nm -> NameUse.OFFICIAL.equals(nm.getUse()))
                .collect(Collectors.toList());

        if (activeOfficialNames.size() != 1) {
            InvalidRequestException exception = new InvalidRequestException("The patient must have one Active Name with a Use of OFFICIAL");

            throw OperationOutcomeFactory.buildOperationOutcomeException(exception, SystemCode.BAD_REQUEST, IssueType.INVALID);
        }

        List<String> officialFamilyNames = new ArrayList<>();

        for (HumanName humanName : activeOfficialNames) {
            if (humanName.getFamily() != null) {
                officialFamilyNames.add(humanName.getFamily());
            }
        }

        validateNameCount(officialFamilyNames, "family");
    }

    private void validateNameCount(List<String> names, String nameType) {
        if (names.size() != 1) {
            String message = String.format("The patient must have one and only one %s name property. Found %s",
                    nameType, names.size());
            throw OperationOutcomeFactory.buildOperationOutcomeException(new InvalidRequestException(message),
                    SystemCode.BAD_REQUEST, IssueType.INVALID);
        }
    }

    private Boolean IsActiveName(HumanName name) {

        Period period = name.getPeriod();

        if (null == period) {
            return true;
        }

        Date start = period.getStart();
        Date end = period.getEnd();

        if ((null == end || end.after(new Date()))
                && (null == start || start.equals(new Date()) || start.before(new Date()))) {
            return true;
        }

        return false;
    }

    private PatientDetails registerPatientResourceConverterToPatientDetail(Patient patientResource) {
        PatientDetails patientDetails = new PatientDetails();
        HumanName name = patientResource.getNameFirstRep();

        String givenNames = name.getGiven().stream().map(n -> n.getValue()).collect(Collectors.joining(","));

        patientDetails.setForename(givenNames);

        patientDetails.setSurname(name.getFamily());
        patientDetails.setDateOfBirth(patientResource.getBirthDate());
        if (patientResource.getGender() != null) {
            patientDetails.setGender(patientResource.getGender().toString());
        }
        patientDetails.setNhsNumber(patientResource.getIdentifierFirstRep().getValue());

        Type multipleBirth = patientResource.getMultipleBirth();
        if (multipleBirth != null) {
            try {
                patientDetails.setMultipleBirth((multipleBirth));
            } catch (ClassCastException cce) {
                throw OperationOutcomeFactory.buildOperationOutcomeException(
                        new UnprocessableEntityException("The multiple birth property is expected to be a boolean"),
                        SystemCode.INVALID_RESOURCE, IssueType.INVALID);
            }
        }

        DateTimeType deceased = (DateTimeType) patientResource.getDeceased();
        if (deceased != null) {
            try {
                patientDetails.setDeceased((deceased.getValue()));
            } catch (ClassCastException cce) {
                throw OperationOutcomeFactory.buildOperationOutcomeException(
                        new UnprocessableEntityException("The multiple deceased property is expected to be a datetime"),
                        SystemCode.INVALID_RESOURCE, IssueType.INVALID);
            }
        }

        patientDetails.setRegistrationStartDateTime(new Date());
        patientDetails.setRegistrationStatus(ACTIVE_REGISTRATION_STATUS);
        patientDetails.setRegistrationType(TEMPORARY_RESIDENT_REGISTRATION_TYPE);
        updateAddressAndTelecom(patientResource, patientDetails);

        return patientDetails;
    }

    private Patient setStaticPatientData(Patient patient) {

        patient.setLanguage(("en-GB"));

        patient.addExtension(createCodingExtension("CG", "Greek Cypriot", SystemURL.CS_CC_ETHNIC_CATEGORY_STU3,
                SystemURL.SD_CC_EXT_ETHNIC_CATEGORY));
        patient.addExtension(createCodingExtension("SomeSnomedCode", "Some Snomed Code",
                SystemURL.CS_CC_RELIGIOUS_AFFILI, SystemURL.SD_CC_EXT_RELIGIOUS_AFFILI));
        patient.addExtension(new Extension(SystemURL.SD_PATIENT_CADAVERIC_DON, new BooleanType(false)));
        patient.addExtension(createCodingExtension("H", "UK Resident", SystemURL.CS_CC_RESIDENTIAL_STATUS_STU3,
                SystemURL.SD_CC_EXT_RESIDENTIAL_STATUS));
        patient.addExtension(createCodingExtension("3", "To pay hotel fees only", SystemURL.CS_CC_TREATMENT_CAT_STU3,
                SystemURL.SD_CC_EXT_TREATMENT_CAT));

        Extension nhsCommExtension = new Extension();
        nhsCommExtension.setUrl(SystemURL.SD_CC_EXT_NHS_COMMUNICATION);
        nhsCommExtension.addExtension(
                createCodingExtension("en", "English", SystemURL.CS_CC_HUMAN_LANG_STU3, SystemURL.SD_CC_EXT_COMM_LANGUAGE));
        nhsCommExtension.addExtension(new Extension(SystemURL.SD_CC_COMM_PREFERRED, new BooleanType(false)));
        nhsCommExtension.addExtension(createCodingExtension("RWR", "Received written",
                SystemURL.CS_CC_LANG_ABILITY_MODE_STU3, SystemURL.SD_CC_MODE_OF_COMM));
        nhsCommExtension.addExtension(createCodingExtension("E", "Excellent", SystemURL.CS_CC_LANG_ABILITY_PROFI_STU3,
                SystemURL.SD_CC_COMM_PROFICIENCY));
        nhsCommExtension.addExtension(new Extension(SystemURL.SD_CC_INTERPRETER_REQUIRED, new BooleanType(false)));

        patient.addExtension(nhsCommExtension);

        Identifier localIdentifier = new Identifier();
        localIdentifier.setUse(IdentifierUse.USUAL);
        localIdentifier.setSystem(SystemURL.ID_LOCAL_PATIENT_IDENTIFIER);
        localIdentifier.setValue("123456");

        CodeableConcept liType = new CodeableConcept();
        Coding liTypeCoding = new Coding();
        liTypeCoding.setCode("EN");
        liTypeCoding.setDisplay("Employer number");
        liTypeCoding.setSystem(SystemURL.VS_IDENTIFIER_TYPE);
        liType.addCoding(liTypeCoding);
        localIdentifier.setType(liType);

        localIdentifier.setAssigner(new Reference("Organization/1"));
        patient.addIdentifier(localIdentifier);

        Calendar calendar = Calendar.getInstance();
        calendar.set(2017, 1, 1);
        calendar.set(2016, 1, 1);
        Period pastPeriod = new Period().setStart(calendar.getTime()).setEnd(calendar.getTime());

        patient.addName()
                .setFamily("AnotherOfficialFamilyName")
                .addGiven("AnotherOfficialGivenName")
                .setUse(NameUse.OFFICIAL)
                .setPeriod(pastPeriod);

        patient.addName()
                .setFamily("AdditionalFamily")
                .addGiven("AdditionalGiven")
                .setUse(NameUse.TEMP);

        patient.addTelecom(staticElHelper.getValidTelecom());
        patient.addAddress(staticElHelper.getValidAddress());

        return patient;
    }

    private Extension createCodingExtension(String code, String display, String vsSystem, String extSystem) {

        Extension ext = new Extension(extSystem, createCoding(code, display, vsSystem));

        return ext;
    }

    private CodeableConcept createCoding(String code, String display, String vsSystem) {

        Coding coding = new Coding();
        coding.setCode(code);
        coding.setDisplay(display);
        coding.setSystem(vsSystem);
        CodeableConcept concept = new CodeableConcept();
        concept.addCoding(coding);

        return concept;
    }

    // a cut-down Patient
    private Patient patientDetailsToRegisterPatientResourceConverter(PatientDetails patientDetails)
            throws FHIRException {
        Patient patient = patientDetailsToMinimalPatient(patientDetails);

        HumanName name = getPatientNameFromPatientDetails(patientDetails);

        patient.addName(name);

        patient = setStaticPatientData(patient);

        return patient;
    }

    private Patient patientDetailsToMinimalPatient(PatientDetails patientDetails) throws FHIRException {
        Patient patient = new Patient();

        Date lastUpdated = patientDetails.getLastUpdated() == null ? new Date() : patientDetails.getLastUpdated();

        String resourceId = String.valueOf(patientDetails.getId());
        String versionId = String.valueOf(lastUpdated.getTime());
        String resourceType = patient.getResourceType().toString();

        IdType id = new IdType(resourceType, resourceId, versionId);

        patient.setId(id);
        patient.getMeta().setVersionId(versionId);
        patient.getMeta().setLastUpdated(lastUpdated);
        patient.getMeta().addProfile(SystemURL.SD_GPC_PATIENT);

        Identifier patientNhsNumber = new Identifier().setSystem(SystemURL.ID_NHS_NUMBER)
                .setValue(patientDetails.getNhsNumber());

        Extension extension = createCodingExtension("01", "Number present and verified",
                SystemURL.CS_CC_NHS_NUMBER_VERIF_STU3, SystemURL.SD_CC_EXT_NHS_NUMBER_VERIF);

        patientNhsNumber.addExtension(extension);

        patient.addIdentifier(patientNhsNumber);

        patient.setBirthDate(patientDetails.getDateOfBirth());

        String gender = patientDetails.getGender();
        if (gender != null) {
            patient.setGender(AdministrativeGender.fromCode(gender.toLowerCase(Locale.UK)));
        }

        Date registrationEndDateTime = patientDetails.getRegistrationEndDateTime();
        Date registrationStartDateTime = patientDetails.getRegistrationStartDateTime();

        Extension regDetailsExtension = new Extension(SystemURL.SD_EXTENSION_CC_REG_DETAILS);

		Period registrationPeriod = new Period().setStart(registrationStartDateTime);
        if (registrationEndDateTime != null) {
        	registrationPeriod.setEnd(registrationEndDateTime);
        }

        Extension regPeriodExt = new Extension(SystemURL.SD_CC_EXT_REGISTRATION_PERIOD, registrationPeriod);
        regDetailsExtension.addExtension(regPeriodExt);

        String registrationStatusValue = patientDetails.getRegistrationStatus();
        patient.setActive(
                ACTIVE_REGISTRATION_STATUS.equals(registrationStatusValue) || null == registrationStatusValue);

        String registrationTypeValue = patientDetails.getRegistrationType();
        if (registrationTypeValue != null) {

            Coding regTypeCode = new Coding();
            regTypeCode.setCode(registrationTypeValue);
            regTypeCode.setDisplay("Temporary"); // Should always be Temporary
            regTypeCode.setSystem(SystemURL.CS_REGISTRATION_TYPE);
            CodeableConcept regTypeConcept = new CodeableConcept();
            regTypeConcept.addCoding(regTypeCode);

            Extension regTypeExt = new Extension(SystemURL.SD_CC_EXT_REGISTRATION_TYPE, regTypeConcept);
            regDetailsExtension.addExtension(regTypeExt);
        }

        patient.addExtension(regDetailsExtension);

        CodeableConcept marital = new CodeableConcept();
        Coding maritalCoding = new Coding();
        if (patientDetails.getMaritalStatus() != null) {
            maritalCoding.setSystem(SystemURL.CS_MARITAL_STATUS);
            maritalCoding.setCode(patientDetails.getMaritalStatus());
            maritalCoding.setDisplay("Married"); //TODO needs to actually match the marital code
        } else {
            maritalCoding.setSystem(SystemURL.CS_NULL_FLAVOUR);
            maritalCoding.setCode("UNK");
            maritalCoding.setDisplay("unknown");
        }
        marital.addCoding(maritalCoding);
        patient.setMaritalStatus(marital);

        patient.setMultipleBirth(patientDetails.isMultipleBirth());

        if (patientDetails.isDeceased()) {
            DateTimeType decesed = new DateTimeType(patientDetails.getDeceased());
            patient.setDeceased(decesed);
        }

        return patient;
    }

    private Patient patientDetailsToPatientResourceConverter(PatientDetails patientDetails) throws FHIRException {
        Patient patient = patientDetailsToMinimalPatient(patientDetails);

        HumanName name = getPatientNameFromPatientDetails(patientDetails);

        patient.addName(name);

        String addressLines = patientDetails.getAddress();
        if (addressLines != null) {
            patient.addAddress().setUse(AddressUse.HOME).setType(AddressType.PHYSICAL).setText(addressLines);
        }

        Long gpId = patientDetails.getGpId();
        if (gpId != null) {
            Practitioner prac = practitionerResourceProvider.getPractitionerById(new IdType(gpId));
            HumanName practitionerName = prac.getNameFirstRep();
            Reference practitionerReference = new Reference("Practitioner/" + gpId)
                    .setDisplay(practitionerName.getPrefix().get(0) + " " + practitionerName.getGivenAsSingleString() + " "
                            + practitionerName.getFamily());
<<<<<<< HEAD
            List<Reference> ref = new ArrayList<Reference>();
            ref.add(practitionerReference);
            patient.setGeneralPractitioner(ref);
=======
            patient.setGeneralPractitioner(Collections.singletonList(practitionerReference));
>>>>>>> f1944765
        }

        String telephoneNumber = patientDetails.getTelephone();
        if (telephoneNumber != null) {
            ContactPoint telephone = new ContactPoint().setSystem(ContactPointSystem.PHONE).setValue(telephoneNumber)
                    .setUse(ContactPointUse.HOME);

            patient.setTelecom(Collections.singletonList(telephone));
        }

        String managingOrganization = patientDetails.getManagingOrganization();

        if (managingOrganization != null) {
            patient.setManagingOrganization(new Reference("Organization/" + managingOrganization));
        }

        return patient;
    }

    private HumanName getPatientNameFromPatientDetails(PatientDetails patientDetails) {
        HumanName name = new HumanName();

        name.setText(patientDetails.getName()).setFamily(patientDetails.getSurname())
                .addPrefix(patientDetails.getTitle()).setUse(NameUse.OFFICIAL);

        List<String> givenNames = patientDetails.getForenames();

        givenNames.forEach((givenName) -> {
            name.addGiven(givenName);
        });

        return name;
    }

    private class NhsNumber {

        private NhsNumber() {
            super();
        }

        private String getNhsNumber(Object source) {
            String nhsNumber = fromIdDt(source);

            if (nhsNumber == null) {
                nhsNumber = fromToken(source);

                if (nhsNumber == null) {
                    nhsNumber = fromParameters(source);

                    if (nhsNumber == null) {
                        nhsNumber = fromIdentifier(source);
                    }
                }
            }

            if (nhsNumber != null && !NhsCodeValidator.nhsNumberValid(nhsNumber)) {
                throw OperationOutcomeFactory.buildOperationOutcomeException(
                        new InvalidRequestException("Invalid NHS number submitted: " + nhsNumber),
                        SystemCode.INVALID_NHS_NUMBER, IssueType.INVALID);
            }

            return nhsNumber;
        }

        private String fromIdentifier(Object source) {
            String nhsNumber = null;

            if (source instanceof Identifier) {
                Identifier Identifier = (Identifier) source;

                String identifierSystem = Identifier.getSystem();
                if (identifierSystem != null && SystemURL.ID_NHS_NUMBER.equals(identifierSystem)) {
                    nhsNumber = Identifier.getValue();
                } else {
                    String message = String.format(
                            "The given identifier system code (%s) does not match the expected code - %s",
                            identifierSystem, SystemURL.ID_NHS_NUMBER);

                    throw OperationOutcomeFactory.buildOperationOutcomeException(new InvalidRequestException(message),
                            SystemCode.INVALID_IDENTIFIER_SYSTEM, IssueType.INVALID);
                }
            }

            return nhsNumber;
        }

        private String fromIdDt(Object source) {
            String nhsNumber = null;

            if (source instanceof IdDt) {
                IdDt idDt = (IdDt) source;

                PatientDetails patientDetails = patientSearch.findPatientByInternalID(idDt.getIdPart());
                if (patientDetails != null) {
                    nhsNumber = patientDetails.getNhsNumber();
                }
            }

            return nhsNumber;
        }

        private String fromToken(Object source) {
            String nhsNumber = null;

            if (source instanceof TokenParam) {
                TokenParam tokenParam = (TokenParam) source;

                if (!SystemURL.ID_NHS_NUMBER.equals(tokenParam.getSystem())) {
                    throw OperationOutcomeFactory.buildOperationOutcomeException(
                            new InvalidRequestException("Invalid system code"), SystemCode.INVALID_PARAMETER,
                            IssueType.INVALID);
                }

                nhsNumber = tokenParam.getValue();
            }

            return nhsNumber;
        }

        private String fromParameters(Object source) {
            String nhsNumber = null;

            if (source instanceof Parameters) {
                Parameters parameters = (Parameters) source;
                List<ParametersParameterComponent> params = new ArrayList<>();
                params.addAll(parameters.getParameter());

                ParametersParameterComponent parameter = getParameterByName(params, "patientNHSNumber");
                if (parameter != null) {
                    nhsNumber = fromIdentifier(parameter.getValue());
                } else {
                    parameter = getParameterByName(parameters.getParameter(), "registerPatient");
                    if (parameter != null) {
                        nhsNumber = fromPatientResource(parameter.getResource());
                    } else {
                        throw OperationOutcomeFactory.buildOperationOutcomeException(new InvalidRequestException(
                                        "Unable to read parameters. Expecting one of patientNHSNumber or registerPatient both of which are case-sensitive"),
                                SystemCode.INVALID_PARAMETER, IssueType.INVALID);
                    }
                }
            }

            return nhsNumber;
        }

        private String fromPatientResource(Object source) {
            String nhsNumber = null;

            if (source instanceof Patient) {
                Patient patient = (Patient) source;

                nhsNumber = patient.getIdentifierFirstRep().getValue();
            }

            return nhsNumber;
        }

        private ParametersParameterComponent getParameterByName(List<ParametersParameterComponent> parameters,
                                                                String parameterName) {
            ParametersParameterComponent parameter = null;

            List<ParametersParameterComponent> filteredParameters = parameters.stream()
                    .filter(currentParameter -> parameterName.equals(currentParameter.getName()))
                    .collect(Collectors.toList());

            if (filteredParameters != null) {
                if (filteredParameters.size() == 1) {
                    parameter = filteredParameters.iterator().next();
                } else if (filteredParameters.size() > 1) {
                    throw OperationOutcomeFactory.buildOperationOutcomeException(
                            new InvalidRequestException(
                                    "The parameter " + parameterName + " cannot be set more than once"),
                            SystemCode.BAD_REQUEST, IssueType.INVALID);
                }
            }

            return parameter;
        }
    }

    private void validateStartDateParamAndEndDateParam(String startDate, String endDate) {
        Pattern dateOnlyPattern = Pattern.compile("\\d{4}-\\d{2}-\\d{2}");

        //if only a date then match against the date regex
        if ((startDate != null && !dateOnlyPattern.matcher(startDate).matches()) || (endDate != null && !dateOnlyPattern.matcher(endDate).matches())) {
            throwInvalidParameterOperationalOutcome("Invalid date used");
        }
    }

    private void throwInvalidParameterOperationalOutcome(String error) {
        throw OperationOutcomeFactory.buildOperationOutcomeException(
                new UnprocessableEntityException(
                        error),
                SystemCode.INVALID_PARAMETER, IssueType.INVALID);
    }
}<|MERGE_RESOLUTION|>--- conflicted
+++ resolved
@@ -31,14 +31,8 @@
 import uk.gov.hscic.appointments.AppointmentResourceProvider;
 import uk.gov.hscic.common.helpers.StaticElementsHelper;
 import uk.gov.hscic.common.validators.IdentifierValidator;
-<<<<<<< HEAD
-import uk.gov.hscic.medications.MedicationAdministrationResourceProvider;
-import uk.gov.hscic.medications.MedicationDispenseResourceProvider;
-import uk.gov.hscic.medications.MedicationOrderResourceProvider;
 import uk.gov.hscic.medications.PopulateMedicationBundle;
 import uk.gov.hscic.model.organization.OrganizationDetails;
-=======
->>>>>>> f1944765
 import uk.gov.hscic.model.patient.PatientDetails;
 import uk.gov.hscic.organization.OrganizationResourceProvider;
 import uk.gov.hscic.organization.OrganizationSearch;
@@ -66,20 +60,9 @@
     private PractitionerResourceProvider practitionerResourceProvider;
 
     @Autowired
-<<<<<<< HEAD
     private PractitionerRoleResourceProvider practitionerRoleResourceProvider;
 
     @Autowired
-    private MedicationOrderResourceProvider medicationOrderResourceProvider;
-    @Autowired
-    private MedicationDispenseResourceProvider medicationDispenseResourceProvider;
-
-    @Autowired
-    private MedicationAdministrationResourceProvider medicationAdministrationResourceProvider;
-
-    @Autowired
-=======
->>>>>>> f1944765
     private AppointmentResourceProvider appointmentResourceProvider;
 
     @Autowired
@@ -676,6 +659,7 @@
         }
 
         patientDetails.setRegistrationStartDateTime(new Date());
+        // patientDetails.setRegistrationEndDateTime(getRegistrationEndDate(patientResource));
         patientDetails.setRegistrationStatus(ACTIVE_REGISTRATION_STATUS);
         patientDetails.setRegistrationType(TEMPORARY_RESIDENT_REGISTRATION_TYPE);
         updateAddressAndTelecom(patientResource, patientDetails);
@@ -887,16 +871,13 @@
         if (gpId != null) {
             Practitioner prac = practitionerResourceProvider.getPractitionerById(new IdType(gpId));
             HumanName practitionerName = prac.getNameFirstRep();
+
             Reference practitionerReference = new Reference("Practitioner/" + gpId)
                     .setDisplay(practitionerName.getPrefix().get(0) + " " + practitionerName.getGivenAsSingleString() + " "
                             + practitionerName.getFamily());
-<<<<<<< HEAD
             List<Reference> ref = new ArrayList<Reference>();
             ref.add(practitionerReference);
             patient.setGeneralPractitioner(ref);
-=======
-            patient.setGeneralPractitioner(Collections.singletonList(practitionerReference));
->>>>>>> f1944765
         }
 
         String telephoneNumber = patientDetails.getTelephone();
