--- conflicted
+++ resolved
@@ -1,26 +1,5 @@
 package uk.gov.hscic.patient;
 
-<<<<<<< HEAD
-import java.util.ArrayList;
-import java.util.Calendar;
-import java.util.Collections;
-import java.util.Date;
-import java.util.EnumSet;
-import java.util.HashMap;
-import java.util.HashSet;
-import java.util.List;
-import java.util.Locale;
-import java.util.Map;
-import java.util.Set;
-import java.util.regex.Pattern;
-import java.util.stream.Collectors;
-
-import javax.annotation.PostConstruct;
-
-import org.hl7.fhir.dstu3.model.*;
-import org.hl7.fhir.dstu3.model.Address.AddressType;
-import org.hl7.fhir.dstu3.model.Address.AddressUse;
-=======
 import ca.uhn.fhir.model.primitive.IdDt;
 import ca.uhn.fhir.rest.annotation.Count;
 import ca.uhn.fhir.rest.annotation.*;
@@ -34,7 +13,6 @@
 import org.hl7.fhir.dstu3.model.Address.AddressType;
 import org.hl7.fhir.dstu3.model.Address.AddressUse;
 import org.hl7.fhir.dstu3.model.*;
->>>>>>> 3ae797e0
 import org.hl7.fhir.dstu3.model.Bundle.BundleType;
 import org.hl7.fhir.dstu3.model.ContactPoint.ContactPointSystem;
 import org.hl7.fhir.dstu3.model.ContactPoint.ContactPointUse;
@@ -42,12 +20,6 @@
 import org.hl7.fhir.dstu3.model.HumanName.NameUse;
 import org.hl7.fhir.dstu3.model.Identifier.IdentifierUse;
 import org.hl7.fhir.dstu3.model.OperationOutcome.IssueType;
-<<<<<<< HEAD
-
-import org.hl7.fhir.dstu3.model.Organization;
-import org.hl7.fhir.dstu3.model.Parameters;
-=======
->>>>>>> 3ae797e0
 import org.hl7.fhir.dstu3.model.Parameters.ParametersParameterComponent;
 import org.hl7.fhir.exceptions.FHIRException;
 import org.springframework.beans.factory.annotation.Autowired;
@@ -334,239 +306,6 @@
             structuredBundle.addEntry().setResource(role);
         }
 
-<<<<<<< HEAD
-	@Autowired
-	private PopulateMedicationBundle populateMedicationBundle;
-
-	private NhsNumber nhsNumber;
-
-	private Map<String, Boolean> registerPatientParams;
-
-	public static Set<String> getCustomReadOperations() {
-		Set<String> customReadOperations = new HashSet<String>();
-		customReadOperations.add(GET_CARE_RECORD_OPERATION_NAME);
-
-		return customReadOperations;
-	}
-
-	public static Set<String> getCustomWriteOperations() {
-		Set<String> customWriteOperations = new HashSet<String>();
-		customWriteOperations.add(REGISTER_PATIENT_OPERATION_NAME);
-
-		return customWriteOperations;
-	}
-
-	@Override
-	public Class<Patient> getResourceType() {
-		return Patient.class;
-	}
-
-	@PostConstruct
-	public void postConstruct() {
-		nhsNumber = new NhsNumber();
-
-		registerPatientParams = new HashMap<>();
-		registerPatientParams.put("registerPatient", true);
-	}
-
-	@Read(version = true)
-	public Patient getPatientById(@IdParam IdType internalId) throws FHIRException {
-		PatientDetails patientDetails = patientSearch.findPatientByInternalID(internalId.getIdPart());
-
-		if (patientDetails == null) {
-			throw OperationOutcomeFactory.buildOperationOutcomeException(
-					new ResourceNotFoundException("No patient details found for patient ID: " + internalId.getIdPart()),
-					SystemCode.PATIENT_NOT_FOUND, IssueType.NOTFOUND);
-		}
-
-		Patient patient = IdentifierValidator.versionComparison(internalId,
-				patientDetailsToPatientResourceConverter(patientDetails));
-		if (null != patient) {
-			addPreferredBranchSurgeryExtension(patient);
-		}
-		return patient;
-	}
-
-	@Search
-	public List<Patient> getPatientsByPatientId(@RequiredParam(name = Patient.SP_IDENTIFIER) TokenParam tokenParam)
-			throws FHIRException {
-
-		Patient patient = getPatientByPatientId(nhsNumber.fromToken(tokenParam));
-		if (null != patient) {
-			addPreferredBranchSurgeryExtension(patient);
-		}
-		return null == patient || patient.getDeceased() != null ? Collections.emptyList()
-				: Collections.singletonList(patient);
-	}
-
-	private void addPreferredBranchSurgeryExtension(Patient patient) {
-		List<Extension> regDetailsEx = patient.getExtensionsByUrl(SystemURL.SD_EXTENSION_CC_REG_DETAILS);
-		Extension branchSurgeryEx = regDetailsEx.get(0).addExtension();
-		branchSurgeryEx.setUrl("preferredBranchSurgery");
-		branchSurgeryEx.setValue(new Reference("Location/1"));
-	}
-
-	private Patient getPatientByPatientId(String patientId) throws FHIRException {
-		PatientDetails patientDetails = patientSearch.findPatient(patientId);
-
-		return null == patientDetails ? null : patientDetailsToPatientResourceConverter(patientDetails);
-	}
-
-	private void validateParameterNames(Parameters parameters, Map<String, Boolean> parameterDefinitions) {
-		List<String> parameterNames = parameters.getParameter().stream().map(ParametersParameterComponent::getName)
-				.collect(Collectors.toList());
-
-		Set<String> parameterDefinitionNames = parameterDefinitions.keySet();
-
-		if (parameterNames.isEmpty() == false) {
-			for (String parameterDefinition : parameterDefinitionNames) {
-				boolean mandatory = parameterDefinitions.get(parameterDefinition);
-
-				if (mandatory) {
-					if (parameterNames.contains(parameterDefinition) == false) {
-						throw OperationOutcomeFactory.buildOperationOutcomeException(
-								new InvalidRequestException("Not all mandatory parameters have been provided"),
-								SystemCode.INVALID_PARAMETER, IssueType.INVALID);
-					}
-				}
-			}
-
-			if (parameterDefinitionNames.containsAll(parameterNames) == false) {
-				parameterNames.removeAll(parameterDefinitionNames);
-				throw OperationOutcomeFactory.buildOperationOutcomeException(
-						new InvalidRequestException(
-								"Unrecognised parameters have been provided - " + parameterNames.toString()),
-						SystemCode.BAD_REQUEST, IssueType.INVALID);
-			}
-		} else {
-			throw OperationOutcomeFactory.buildOperationOutcomeException(
-					new InvalidRequestException("Not all mandatory parameters have been provided"),
-					SystemCode.INVALID_PARAMETER, IssueType.INVALID);
-		}
-	}
-
-	@Search(compartmentName = "MedicationOrder")
-	public List<MedicationRequest> getPatientMedicationOrders(@IdParam IdType patientLocalId) {
-		return medicationOrderResourceProvider.getMedicationOrdersForPatientId(patientLocalId.getIdPart());
-	}
-
-	@Search(compartmentName = "MedicationDispense")
-	public List<MedicationDispense> getPatientMedicationDispenses(@IdParam IdType patientLocalId) {
-		return medicationDispenseResourceProvider.getMedicationDispensesForPatientId(patientLocalId.getIdPart());
-	}
-
-	@Search(compartmentName = "MedicationAdministration")
-	public List<MedicationAdministration> getPatientMedicationAdministration(@IdParam IdType patientLocalId) {
-		return medicationAdministrationResourceProvider
-				.getMedicationAdministrationsForPatientId(patientLocalId.getIdPart());
-	}
-
-	@Search(compartmentName = "Appointment")
-	public List<Appointment> getPatientAppointments(@IdParam IdType patientLocalId, @Sort SortSpec sort,
-													@Count Integer count, @OptionalParam(name = "start") DateAndListParam startDate) {
-		return appointmentResourceProvider.getAppointmentsForPatientIdAndDates(patientLocalId, sort, count, startDate);
-	}
-
-	@Operation(name = GET_STRUCTURED_RECORD_OPERATION_NAME)
-	public Bundle StructuredRecordOperation(@ResourceParam Parameters params) throws FHIRException {
-		Bundle structuredBundle = new Bundle();
-		Boolean getAllergies = false;
-		Boolean includeResolved = false;
-		Boolean getMedications = false;
-		Boolean includePrescriptionIssues = false;
-		Period medicationPeriod = null;
-
-		for(ParametersParameterComponent param: params.getParameter()) {
-			validateParametersName(param.getName());
-			if(param.getName().equals(SystemConstants.INCLUDE_ALLERGIES)) {
-				getAllergies = true;
-				for(ParametersParameterComponent paramPart : param.getPart()) {
-					if(paramPart.getValue() instanceof BooleanType
-							&& paramPart.getName().equals(SystemConstants.INCLUDE_RESOLVED_ALLERGIES)) {
-						includeResolved =  Boolean.valueOf(paramPart.getValue().primitiveValue());
-					}
-					else {
-						throw OperationOutcomeFactory.buildOperationOutcomeException(
-								new UnprocessableEntityException("Incorrect parameter passed : " + paramPart.getName()),
-								SystemCode.INVALID_PARAMETER, IssueType.INVALID);
-					}
-				}
-			}
-			if(param.getName().equals(SystemConstants.INCLUDE_MEDICATION)) {
-				getMedications = true;
-				for(ParametersParameterComponent paramPart : param.getPart()) {
-					if(paramPart.getValue() instanceof BooleanType
-							&& paramPart.getName().equals(SystemConstants.INCLUDE_PRESCRIPTION_ISSUES)) {
-						includePrescriptionIssues =  Boolean.valueOf(paramPart.getValue().primitiveValue());
-					} else if(paramPart.getValue() instanceof Period
-							&& paramPart.getName().equals(SystemConstants.MEDICATION_DATE_PERIOD)) {
-						medicationPeriod = (Period) paramPart.getValue();
-
-						String startDate = medicationPeriod.getStartElement().asStringValue();
-						String endDate = medicationPeriod.getEndElement().asStringValue();
-
-						validateStartDateParamAndEndDateParam(startDate,endDate);
-						if(medicationPeriod.getStart() != null && medicationPeriod.getEnd() != null
-								&& medicationPeriod.getStart().compareTo(medicationPeriod.getEnd()) > 0) {
-							throw OperationOutcomeFactory.buildOperationOutcomeException(
-									new UnprocessableEntityException("Invalid Medication Date Period"),
-									SystemCode.INVALID_PARAMETER, IssueType.INVALID);
-						}
-					}
-					else {
-						throw OperationOutcomeFactory.buildOperationOutcomeException(
-								new UnprocessableEntityException("Incorrect parameter passed : " + paramPart.getName()),
-								SystemCode.INVALID_PARAMETER, IssueType.INVALID);
-					}
-				}
-			}
-		}
-
-		String NHS = getNhsNumber(params);
-
-		// Add Patient
-		PatientDetails patientDetails = patientSearch.findPatient(NHS);
-		Patient patient = patientDetailsToPatientResourceConverter(patientDetails);
-		structuredBundle.addEntry().setResource(patient);
-
-		// Add Organization
-		Long organizationId = Long.valueOf(patientDetails.getManagingOrganization());
-		OrganizationDetails organizationDetails = organizationSearch.findOrganizationDetails(organizationId);
-		Organization organization = organizationResourceProvider
-				.convertOrganizaitonDetailsToOrganization(organizationDetails);
-		structuredBundle.addEntry().setResource(organization);
-
-		// Add Practitioner
-		List<Reference> practitionerReferenceList = patient.getGeneralPractitioner();
-		Reference practitioner = practitionerReferenceList.get(0);
-		String practitionerId = practitioner.getReference().replaceAll("Practitioner/", "");
-		Practitioner pracResource = practitionerResourceProvider.getPractitionerById(new IdType(practitionerId));
-		structuredBundle.addEntry().setResource(pracResource);
-
-		if (getAllergies) {
-			structuredBundle = structuredAllergyIntoleranceBuilder.buildStructuredAllergyIntolerence(NHS,
-					structuredBundle, includeResolved);
-		}
-		if (getMedications) {
-			structuredBundle = populateMedicationBundle.addMedicationBundleEntries(structuredBundle,
-					patientDetails, includePrescriptionIssues, medicationPeriod);
-		}
-		structuredBundle.setType(BundleType.COLLECTION);
-		structuredBundle.getMeta().addProfile(SystemURL.SD_GPC_STRUCTURED_BUNDLE);
-		structuredBundle.getMeta().setLastUpdated(new Date());
-
-		return structuredBundle;
-	}
-
-	private void validateParametersName(String name) {
-		if (!name.equals(SystemConstants.PATIENT_NHS_NUMBER) && !name.equals(SystemConstants.INCLUDE_ALLERGIES) && !name.equals(SystemConstants.INCLUDE_MEDICATION)) {
-			throw OperationOutcomeFactory.buildOperationOutcomeException(
-					new InvalidRequestException("Incorrect Paramater Names"), SystemCode.INVALID_PARAMETER,
-					IssueType.INVALID);
-		}
-
-	}
-=======
         if (getAllergies) {
             structuredBundle = structuredAllergyIntoleranceBuilder.buildStructuredAllergyIntolerence(NHS, practitionerId,
                     structuredBundle, includeResolved);
@@ -591,7 +330,6 @@
         }
 
     }
->>>>>>> 3ae797e0
 
     @Operation(name = REGISTER_PATIENT_OPERATION_NAME)
     public Bundle registerPatient(@ResourceParam Parameters params) {
@@ -614,12 +352,9 @@
 
                 if (patientDetails == null) {
                     patientDetails = registerPatientResourceConverterToPatientDetail(unregisteredPatient);
-                    
                     patientStore.create(patientDetails);
                 } else {
                     patientDetails.setRegistrationStatus(ACTIVE_REGISTRATION_STATUS);
-                    updateAddressAndTelecom(unregisteredPatient, patientDetails);
-                    
                     patientStore.update(patientDetails);
                 }
                 try {
@@ -649,24 +384,6 @@
 
         return bundle;
     }
-
-	private void updateAddressAndTelecom(Patient unregisteredPatient, PatientDetails patientDetails) {
-		if (unregisteredPatient.getTelecom().size() > 0) {
-			patientDetails.setTelephone(unregisteredPatient.getTelecom().get(0).getValue());
-		}
-		if (unregisteredPatient.getAddress().size() > 0) {
-			List<StringType> addressLineList = unregisteredPatient.getAddress().get(0).getLine();
-			StringBuilder addressBuilder = new StringBuilder();
-			for(StringType addressLine: addressLineList) {
-				addressBuilder.append(addressLine);
-				addressBuilder.append(",");
-			}
-			addressBuilder.append(unregisteredPatient.getAddress().get(0).getCity()).append(",");
-			addressBuilder.append(unregisteredPatient.getAddress().get(0).getPostalCode());
-
-			patientDetails.setAddress(addressBuilder.toString());
-		}
-	}
 
     private Boolean IsInactiveTemporaryPatient(PatientDetails patientDetails) {
 
@@ -691,37 +408,6 @@
     }
 
     private void validateTelecomAndAddress(Patient patient) {
-<<<<<<< HEAD
-    	//Only a single telecom with type temp may be sent
-    	if (patient.getTelecom().size() > 1) {
-    		throw OperationOutcomeFactory.buildOperationOutcomeException(
-    				new InvalidRequestException(
-    						"Only a single telecom can be sent in a register patient request."),
-    				SystemCode.BAD_REQUEST, IssueType.INVALID);
-    	} else if (patient.getTelecom().size() == 1) {
-    		if (patient.getTelecom().get(0).getUse() != ContactPointUse.TEMP) {
-    			throw OperationOutcomeFactory.buildOperationOutcomeException(
-        				new InvalidRequestException(
-        						"The telecom use must be set to temp."),
-        				SystemCode.BAD_REQUEST, IssueType.INVALID);
-    		}
-    	}
-    	 
-    	//Only a single address with type temp may be sent
-    	if (patient.getAddress().size() > 1) {
-    		throw OperationOutcomeFactory.buildOperationOutcomeException(
-    				new InvalidRequestException(
-    						"Only a single address can be sent in a register patient request."),
-    				SystemCode.BAD_REQUEST, IssueType.INVALID);
-    	} else if (patient.getAddress().size() == 1) {
-    		if (patient.getAddress().get(0).getUse() != AddressUse.TEMP) {
-    			throw OperationOutcomeFactory.buildOperationOutcomeException(
-        				new InvalidRequestException(
-        						"The address use must be set to temp."),
-        				SystemCode.BAD_REQUEST, IssueType.INVALID);
-    		}
-    	}
-=======
 
         boolean telecomValid = patient.getTelecom().stream()
                 .allMatch(telecom -> telecom.getUse() != ContactPointUse.OLD);
@@ -742,7 +428,6 @@
                             "The address use can not be set to old."),
                     SystemCode.BAD_REQUEST, IssueType.INVALID);
         }
->>>>>>> 3ae797e0
     }
 
     private void valiateGender(Patient patient) {
@@ -948,7 +633,6 @@
         // patientDetails.setRegistrationEndDateTime(getRegistrationEndDate(patientResource));
         patientDetails.setRegistrationStatus(ACTIVE_REGISTRATION_STATUS);
         patientDetails.setRegistrationType(TEMPORARY_RESIDENT_REGISTRATION_TYPE);
-        updateAddressAndTelecom(patientResource, patientDetails);
 
         return patientDetails;
     }
@@ -1101,19 +785,12 @@
         String registrationTypeValue = patientDetails.getRegistrationType();
         if (registrationTypeValue != null) {
 
-<<<<<<< HEAD
-		Period registrationPeriod = new Period().setStart(registrationStartDateTime);
-        if (registrationEndDateTime != null) {
-        	registrationPeriod.setEnd(registrationEndDateTime);
-        }
-=======
             Coding regTypeCode = new Coding();
             regTypeCode.setCode(registrationTypeValue);
             regTypeCode.setDisplay("Temporary"); // Should always be Temporary
             regTypeCode.setSystem(SystemURL.CS_REGISTRATION_TYPE);
             CodeableConcept regTypeConcept = new CodeableConcept();
             regTypeConcept.addCoding(regTypeCode);
->>>>>>> 3ae797e0
 
             Extension regTypeExt = new Extension(SystemURL.SD_CC_EXT_REGISTRATION_TYPE, regTypeConcept);
             regDetailsExtension.addExtension(regTypeExt);
