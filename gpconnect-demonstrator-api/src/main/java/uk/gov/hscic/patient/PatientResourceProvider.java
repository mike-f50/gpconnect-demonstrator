--- conflicted
+++ resolved
@@ -49,7 +49,6 @@
 import java.util.*;
 import java.util.regex.Pattern;
 import java.util.stream.Collectors;
-import org.hl7.fhir.dstu3.model.Patient.ContactComponent;
 import org.springframework.beans.factory.annotation.Value;
 
 @Component
@@ -104,14 +103,7 @@
 	@Value("${datasource.patient.nhsNumber:#{null}}")
 	private String patient2;
 
-<<<<<<< HEAD
 	private NhsNumber nhsNumber;
-=======
-    @Value("${datasource.patient.nhsNumber:#{null}}")
-    private String patient2;
-
-    private NhsNumber nhsNumber;
->>>>>>> 94f43007
 
 	private Map<String, Boolean> registerPatientParams;
 
@@ -469,771 +461,6 @@
 	}
 
 	private void updateAddressAndTelecom(Patient unregisteredPatient, PatientDetails patientDetails) {
-		if (unregisteredPatient.getTelecom().size() > 0) {
-			patientDetails.setTelephone(unregisteredPatient.getTelecom().get(0).getValue());
-		}
-
-		// actually a list of addresses not a single one
-		if (unregisteredPatient.getAddress().size() > 0) {
-			// get the first one off the block
-			Address address = unregisteredPatient.getAddress().get(0);
-			String[] addressLines = new String[ADDRESS_DISTRICT_INDEX + 1];
-			List<StringType> addressLineList = address.getLine();
-			for (int i = 0; i < ADDRESS_CITY_INDEX; i++) {
-				if (i < addressLineList.size()) {
-					addressLines[i] = addressLineList.get(i).asStringValue();
-				} else {
-					addressLines[i] = null;
-				}
-			}
-			addressLines[ADDRESS_CITY_INDEX] = address.getCity();
-			addressLines[ADDRESS_DISTRICT_INDEX] = address.getDistrict();
-			// address as text removed at 1.2.2
-			//            StringBuilder addressBuilder = new StringBuilder();
-			//            for (StringType addressLine : addressLineList) {
-			//                addressBuilder.append(addressLine);
-			//                addressBuilder.append(",");
-			//            }
-			//            addressBuilder.append(unregisteredPatient.getAddress().get(0).getCity()).append(",");
-			//            addressBuilder.append(unregisteredPatient.getAddress().get(0).getPostalCode());
-
-			//patientDetails.setAddress(addressBuilder.toString());
-			patientDetails.setAddress(addressLines);
-			patientDetails.setPostcode(address.getPostalCode());
-		}
-	}
-
-	/**
-	 * Returns true if registration type is temporary AND the record is marked
-	 * inactive
-	 *
-	 * @param patientDetails assumed non null
-	 * @return Boolean object
-	 */
-	private Boolean IsInactiveTemporaryPatient(PatientDetails patientDetails) {
-
-		return patientDetails.getRegistrationType() != null
-				&& TEMPORARY_RESIDENT_REGISTRATION_TYPE.equals(patientDetails.getRegistrationType())
-				&& patientDetails.getRegistrationStatus() != null
-				&& ACTIVE_REGISTRATION_STATUS.equals(patientDetails.getRegistrationStatus()) == false;
-	}
-
-	public String getNhsNumber(Object source) {
-		return nhsNumber.getNhsNumber(source);
-	}
-
-	private void validatePatient(Patient patient) {
-		validateIdentifiers(patient);
-		validateTelecomAndAddress(patient);
-		validateConstrainedOutProperties(patient);
-		checkValidExtensions(patient.getExtension());
-		validateNames(patient);
-		validateDateOfBirth(patient);
-		valiateGender(patient);
-	}
-
-	private void validateTelecomAndAddress(Patient patient) {
-		//Only a single telecom with type temp may be sent
-		if (patient.getTelecom().size() > 1) {
-			throw OperationOutcomeFactory.buildOperationOutcomeException(
-					new InvalidRequestException(
-							"Only a single telecom can be sent in a register patient request."),
-					SystemCode.BAD_REQUEST, IssueType.INVALID);
-		} else if (patient.getTelecom().size() == 1) {
-			if (patient.getTelecom().get(0).getUse() != ContactPointUse.TEMP) {
-				throw OperationOutcomeFactory.buildOperationOutcomeException(
-						new InvalidRequestException(
-								"The telecom use must be set to temp."),
-						SystemCode.BAD_REQUEST, IssueType.INVALID);
-			}
-		}
-
-		//Only a single address with type temp may be sent
-		if (patient.getAddress().size() > 1) {
-			throw OperationOutcomeFactory.buildOperationOutcomeException(
-					new InvalidRequestException(
-							"Only a single address can be sent in a register patient request."),
-					SystemCode.BAD_REQUEST, IssueType.INVALID);
-		} else if (patient.getAddress().size() == 1) {
-			if (patient.getAddress().get(0).getUse() != AddressUse.TEMP) {
-				throw OperationOutcomeFactory.buildOperationOutcomeException(
-						new InvalidRequestException(
-								"The address use must be set to temp."),
-						SystemCode.BAD_REQUEST, IssueType.INVALID);
-			}
-		}
-	}
-
-	private void valiateGender(Patient patient) {
-		AdministrativeGender gender = patient.getGender();
-
-		if (gender != null) {
-
-			EnumSet<AdministrativeGender> genderList = EnumSet.allOf(AdministrativeGender.class);
-			Boolean valid = false;
-			for (AdministrativeGender genderItem : genderList) {
-
-				if (genderItem.toCode().equalsIgnoreCase(gender.toString())) {
-					valid = true;
-					break;
-				}
-			}
-
-			if (!valid) {
-				throw OperationOutcomeFactory.buildOperationOutcomeException(
-						new InvalidRequestException(
-								String.format("The supplied Patient gender %s is an unrecognised type.", gender)),
-						SystemCode.BAD_REQUEST, IssueType.INVALID);
-			}
-		}
-	}
-
-	private void validateDateOfBirth(Patient patient) {
-		Date birthDate = patient.getBirthDate();
-
-		if (birthDate == null) {
-			throw OperationOutcomeFactory.buildOperationOutcomeException(
-					new InvalidRequestException("The Patient date of birth must be supplied"), SystemCode.BAD_REQUEST,
-					IssueType.INVALID);
-		}
-	}
-
-	private void validateIdentifiers(Patient patient) {
-		List<Identifier> identifiers = patient.getIdentifier();
-		if (identifiers.isEmpty() == false) {
-			boolean identifiersValid = identifiers.stream()
-					.allMatch(identifier -> identifier.getSystem() != null && identifier.getValue() != null);
-
-			if (identifiersValid == false) {
-				throw OperationOutcomeFactory.buildOperationOutcomeException(
-						new InvalidRequestException(
-								"One or both of the system and/or value on some of the provided identifiers is null"),
-						SystemCode.BAD_REQUEST, IssueType.INVALID);
-			}
-		} else {
-			throw OperationOutcomeFactory.buildOperationOutcomeException(
-					new InvalidRequestException("At least one identifier must be supplied on a Patient resource"),
-					SystemCode.BAD_REQUEST, IssueType.INVALID);
-		}
-	}
-
-	private void checkValidExtensions(List<Extension> undeclaredExtensions) {
-
-		List<String> extensionURLs = undeclaredExtensions.stream().map(Extension::getUrl).collect(Collectors.toList());
-
-		extensionURLs.remove(SystemURL.SD_EXTENSION_CC_REG_DETAILS);
-		extensionURLs.remove(SystemURL.SD_CC_EXT_ETHNIC_CATEGORY);
-		extensionURLs.remove(SystemURL.SD_CC_EXT_RELIGIOUS_AFFILI);
-		extensionURLs.remove(SystemURL.SD_PATIENT_CADAVERIC_DON);
-		extensionURLs.remove(SystemURL.SD_CC_EXT_RESIDENTIAL_STATUS);
-		extensionURLs.remove(SystemURL.SD_CC_EXT_TREATMENT_CAT);
-		extensionURLs.remove(SystemURL.SD_CC_EXT_NHS_COMMUNICATION);
-
-		if (!extensionURLs.isEmpty()) {
-			throw OperationOutcomeFactory.buildOperationOutcomeException(
-					new UnprocessableEntityException(
-							"Invalid/multiple patient extensions found. The following are in excess or invalid: "
-									+ extensionURLs.stream().collect(Collectors.joining(", "))),
-					SystemCode.INVALID_RESOURCE, IssueType.INVALID);
-		}
-	}
-
-	private void validateConstrainedOutProperties(Patient patient) {
-
-		Set<String> invalidFields = new HashSet<>();
-
-		// ## The above can exist in the patient resource but can be ignored. If
-		// they are saved by the provider then they should be returned in the
-		// response!
-		if (patient.getPhoto().isEmpty() == false) {
-			invalidFields.add("photo");
-		}
-		if (patient.getAnimal().isEmpty() == false) {
-			invalidFields.add("animal");
-		}
-		if (patient.getCommunication().isEmpty() == false) {
-			invalidFields.add("communication");
-		}
-		if (patient.getLink().isEmpty() == false) {
-			invalidFields.add("link");
-		}
-		if (patient.getDeceased() != null) {
-			invalidFields.add("deceased");
-		}
-		// 6 extra fields added at 1.2.2 
-		if (patient.hasActive()) {
-			invalidFields.add("active");
-		}
-		if (patient.hasMaritalStatus()) {
-			invalidFields.add("maritalStatus");
-		}
-		if (patient.hasMultipleBirth()) {
-			invalidFields.add("multipleBirths");
-		}
-		if (patient.hasContact()) {
-			invalidFields.add("contact");
-		}
-		if (patient.hasManagingOrganization()) {
-			invalidFields.add("mangingOrganization");
-		}
-		if (patient.hasGeneralPractitioner()) {
-			invalidFields.add("generalPractitioner");
-		}
-
-		if (invalidFields.isEmpty() == false) {
-			String message = String.format(
-					"The following properties have been constrained out on the Patient resource - %s",
-					String.join(", ", invalidFields));
-			throw OperationOutcomeFactory.buildOperationOutcomeException(new InvalidRequestException(message),
-					SystemCode.BAD_REQUEST, IssueType.NOTSUPPORTED);
-		}
-	}
-
-	private void validateNames(Patient patient) {
-		List<HumanName> names = patient.getName();
-
-		if (names.size() < 1) {
-			throw OperationOutcomeFactory.buildOperationOutcomeException(
-					new InvalidRequestException("The patient must have at least one Name."), SystemCode.BAD_REQUEST,
-					IssueType.INVALID);
-		}
-
-		List<HumanName> activeOfficialNames = names
-				.stream()
-				.filter(nm -> IsActiveName(nm))
-				.filter(nm -> NameUse.OFFICIAL.equals(nm.getUse()))
-				.collect(Collectors.toList());
-
-		if (activeOfficialNames.size() != 1) {
-			InvalidRequestException exception = new InvalidRequestException("The patient must have one Active Name with a Use of OFFICIAL");
-
-			throw OperationOutcomeFactory.buildOperationOutcomeException(exception, SystemCode.BAD_REQUEST, IssueType.INVALID);
-		}
-
-		List<String> officialFamilyNames = new ArrayList<>();
-
-		for (HumanName humanName : activeOfficialNames) {
-			if (humanName.getFamily() != null) {
-				officialFamilyNames.add(humanName.getFamily());
-			}
-		}
-
-		validateNameCount(officialFamilyNames, "family");
-	}
-
-	private void validateNameCount(List<String> names, String nameType) {
-		if (names.size() != 1) {
-			String message = String.format("The patient must have one and only one %s name property. Found %s",
-					nameType, names.size());
-			throw OperationOutcomeFactory.buildOperationOutcomeException(new InvalidRequestException(message),
-					SystemCode.BAD_REQUEST, IssueType.INVALID);
-		}
-	}
-
-	private Boolean IsActiveName(HumanName name) {
-
-		Period period = name.getPeriod();
-
-		if (null == period) {
-			return true;
-		}
-
-		Date start = period.getStart();
-		Date end = period.getEnd();
-
-		return (null == end || end.after(new Date()))
-				&& (null == start || start.equals(new Date()) || start.before(new Date()));
-	}
-
-	private PatientDetails registerPatientResourceConverterToPatientDetail(Patient patientResource) {
-		PatientDetails patientDetails = new PatientDetails();
-		HumanName name = patientResource.getNameFirstRep();
-
-		String givenNames = name.getGiven().stream().map(n -> n.getValue()).collect(Collectors.joining(","));
-
-		patientDetails.setForename(givenNames);
-
-		patientDetails.setSurname(name.getFamily());
-		patientDetails.setDateOfBirth(patientResource.getBirthDate());
-		if (patientResource.getGender() != null) {
-			patientDetails.setGender(patientResource.getGender().toString());
-		}
-		patientDetails.setNhsNumber(patientResource.getIdentifierFirstRep().getValue());
-
-		// mutliple birth rmeoved at 1.2.2
-		//        Type multipleBirth = patientResource.getMultipleBirth();
-		//        if (multipleBirth != null) {
-		//            try {
-		//                patientDetails.setMultipleBirth((multipleBirth));
-		//            } catch (ClassCastException cce) {
-		//                throw OperationOutcomeFactory.buildOperationOutcomeException(
-		//                        new UnprocessableEntityException("The multiple birth property is expected to be a boolean"),
-		//                        SystemCode.INVALID_RESOURCE, IssueType.INVALID);
-		//            }
-		//        }
-		DateTimeType deceased = (DateTimeType) patientResource.getDeceased();
-		if (deceased != null) {
-			try {
-				patientDetails.setDeceased((deceased.getValue()));
-			} catch (ClassCastException cce) {
-				throw OperationOutcomeFactory.buildOperationOutcomeException(
-						new UnprocessableEntityException("The multiple deceased property is expected to be a datetime"),
-						SystemCode.INVALID_RESOURCE, IssueType.INVALID);
-			}
-		}
-
-		// activate patient as temporary
-		patientDetails.setRegistrationStartDateTime(new Date());
-		// patientDetails.setRegistrationEndDateTime(getRegistrationEndDate(patientResource));
-		patientDetails.setRegistrationStatus(ACTIVE_REGISTRATION_STATUS);
-		patientDetails.setRegistrationType(TEMPORARY_RESIDENT_REGISTRATION_TYPE);
-		updateAddressAndTelecom(patientResource, patientDetails);
-
-		// set some standard values for defaults, ensure managing org is always returned
-		// added at 1.2.2
-		patientDetails.setManagingOrganization("7");
-
-		return patientDetails;
-	}
-
-	private Patient setStaticPatientData(Patient patient) {
-
-		patient.setLanguage(("en-GB"));
-
-		// inhibited at 1.2.2
-		//        patient.addExtension(createCodingExtension("CG", "Greek Cypriot", SystemURL.CS_CC_ETHNIC_CATEGORY_STU3,
-		//                SystemURL.SD_CC_EXT_ETHNIC_CATEGORY));
-		//        patient.addExtension(createCodingExtension("SomeSnomedCode", "Some Snomed Code",
-		//                SystemURL.CS_CC_RELIGIOUS_AFFILI, SystemURL.SD_CC_EXT_RELIGIOUS_AFFILI));
-		//        patient.addExtension(createCodingExtension("H", "UK Resident", SystemURL.CS_CC_RESIDENTIAL_STATUS_STU3,
-		//                SystemURL.SD_CC_EXT_RESIDENTIAL_STATUS));
-		//        patient.addExtension(createCodingExtension("3", "To pay hotel fees only", SystemURL.CS_CC_TREATMENT_CAT_STU3,
-		//                SystemURL.SD_CC_EXT_TREATMENT_CAT));
-		Extension nhsCommExtension = new Extension();
-		nhsCommExtension.setUrl(SystemURL.SD_CC_EXT_NHS_COMMUNICATION);
-		nhsCommExtension.addExtension(
-				createCodingExtension("en", "English", SystemURL.CS_CC_HUMAN_LANG_STU3, SystemURL.SD_CC_EXT_COMM_LANGUAGE));
-		nhsCommExtension.addExtension(new Extension(SystemURL.SD_CC_COMM_PREFERRED, new BooleanType(false)));
-		nhsCommExtension.addExtension(createCodingExtension("RWR", "Received written",
-				SystemURL.CS_CC_LANG_ABILITY_MODE_STU3, SystemURL.SD_CC_MODE_OF_COMM));
-		nhsCommExtension.addExtension(createCodingExtension("E", "Excellent", SystemURL.CS_CC_LANG_ABILITY_PROFI_STU3,
-				SystemURL.SD_CC_COMM_PROFICIENCY));
-		nhsCommExtension.addExtension(new Extension(SystemURL.SD_CC_INTERPRETER_REQUIRED, new BooleanType(false)));
-
-		patient.addExtension(nhsCommExtension);
-
-		Identifier localIdentifier = new Identifier();
-		localIdentifier.setUse(IdentifierUse.USUAL);
-		localIdentifier.setSystem(SystemURL.ID_LOCAL_PATIENT_IDENTIFIER);
-		localIdentifier.setValue("123456");
-
-		CodeableConcept liType = new CodeableConcept();
-		Coding liTypeCoding = new Coding();
-		liTypeCoding.setCode("EN");
-		liTypeCoding.setDisplay("Employer number");
-		liTypeCoding.setSystem(SystemURL.VS_IDENTIFIER_TYPE);
-		liType.addCoding(liTypeCoding);
-		localIdentifier.setType(liType);
-
-		localIdentifier.setAssigner(new Reference("Organization/1"));
-		patient.addIdentifier(localIdentifier);
-
-		Calendar calendar = Calendar.getInstance();
-		calendar.set(2017, 1, 1);
-		calendar.set(2016, 1, 1);
-		Period pastPeriod = new Period().setStart(calendar.getTime()).setEnd(calendar.getTime());
-
-		patient.addName()
-		.setFamily("AnotherOfficialFamilyName")
-		.addGiven("AnotherOfficialGivenName")
-		.setUse(NameUse.OFFICIAL)
-		.setPeriod(pastPeriod);
-
-		patient.addName()
-		.setFamily("AdditionalFamily")
-		.addGiven("AdditionalGiven")
-		.setUse(NameUse.TEMP);
-
-		patient.addTelecom(staticElHelper.getValidTelecom());
-		// TODO This appears to return a useless address element, only populated with use and type
-		patient.addAddress(staticElHelper.getValidAddress());
-
-		return patient;
-	}
-
-	private Extension createCodingExtension(String code, String display, String vsSystem, String extSystem) {
-
-		Extension ext = new Extension(extSystem, createCoding(code, display, vsSystem));
-
-		return ext;
-	}
-
-	private CodeableConcept createCoding(String code, String display, String vsSystem) {
-
-		Coding coding = new Coding();
-		coding.setCode(code);
-		coding.setDisplay(display);
-		coding.setSystem(vsSystem);
-		CodeableConcept concept = new CodeableConcept();
-		concept.addCoding(coding);
-
-		return concept;
-	}
-
-	// a cut-down Patient
-	private Patient patientDetailsToRegisterPatientResourceConverter(PatientDetails patientDetails)
-			throws FHIRException {
-		Patient patient = patientDetailsToMinimalPatient(patientDetails);
-
-		HumanName name = getPatientNameFromPatientDetails(patientDetails);
-
-		patient.addName(name);
-
-		patient = setStaticPatientData(patient);
-
-		return patient;
-	}
-
-	private Patient patientDetailsToMinimalPatient(PatientDetails patientDetails) throws FHIRException {
-		Patient patient = new Patient();
-
-		Date lastUpdated = patientDetails.getLastUpdated() == null ? new Date() : patientDetails.getLastUpdated();
-
-		String resourceId = String.valueOf(patientDetails.getId());
-		String versionId = String.valueOf(lastUpdated.getTime());
-		String resourceType = patient.getResourceType().toString();
-
-		IdType id = new IdType(resourceType, resourceId, versionId);
-
-		patient.setId(id);
-		patient.getMeta().setVersionId(versionId);
-		//      patient.getMeta().setLastUpdated(lastUpdated);
-		patient.getMeta().addProfile(SystemURL.SD_GPC_PATIENT);
-
-		Identifier patientNhsNumber = new Identifier().setSystem(SystemURL.ID_NHS_NUMBER)
-				.setValue(patientDetails.getNhsNumber());
-
-		Extension extension = createCodingExtension("01", "Number present and verified",
-				SystemURL.CS_CC_NHS_NUMBER_VERIF_STU3, SystemURL.SD_CC_EXT_NHS_NUMBER_VERIF);
-
-		patientNhsNumber.addExtension(extension);
-
-		patient.addIdentifier(patientNhsNumber);
-
-		patient.setBirthDate(patientDetails.getDateOfBirth());
-
-		String gender = patientDetails.getGender();
-		if (gender != null) {
-			patient.setGender(AdministrativeGender.fromCode(gender.toLowerCase(Locale.UK)));
-		}
-
-		Date registrationEndDateTime = patientDetails.getRegistrationEndDateTime();
-		Date registrationStartDateTime = patientDetails.getRegistrationStartDateTime();
-
-<<<<<<< HEAD
-		Extension regDetailsExtension = new Extension(SystemURL.SD_EXTENSION_CC_REG_DETAILS);
-=======
-        // Spring does not strip trailing blanks from property values
-        patientNotOnSpine = patientNotOnSpine.trim();
-        patientSuperseded = patientSuperseded.trim();
-        patient2 = patient2.trim();
-    }
->>>>>>> 94f43007
-
-		Period registrationPeriod = new Period().setStart(registrationStartDateTime);
-		if (registrationEndDateTime != null) {
-			registrationPeriod.setEnd(registrationEndDateTime);
-		}
-
-		Extension regPeriodExt = new Extension(SystemURL.SD_CC_EXT_REGISTRATION_PERIOD, registrationPeriod);
-		regDetailsExtension.addExtension(regPeriodExt);
-
-		String registrationStatusValue = patientDetails.getRegistrationStatus();
-		patient.setActive(
-				ACTIVE_REGISTRATION_STATUS.equals(registrationStatusValue) || null == registrationStatusValue);
-
-		String registrationTypeValue = patientDetails.getRegistrationType();
-		if (registrationTypeValue != null) {
-
-			Coding regTypeCode = new Coding();
-			regTypeCode.setCode(registrationTypeValue);
-			regTypeCode.setDisplay("Temporary"); // Should always be Temporary
-			regTypeCode.setSystem(SystemURL.CS_REGISTRATION_TYPE);
-			CodeableConcept regTypeConcept = new CodeableConcept();
-			regTypeConcept.addCoding(regTypeCode);
-
-			Extension regTypeExt = new Extension(SystemURL.SD_CC_EXT_REGISTRATION_TYPE, regTypeConcept);
-			regDetailsExtension.addExtension(regTypeExt);
-		}
-
-		patient.addExtension(regDetailsExtension);
-
-		// inhibited at 1.2.2
-		//        CodeableConcept marital = new CodeableConcept();
-		//        Coding maritalCoding = new Coding();
-		//        if (patientDetails.getMaritalStatus() != null) {
-		//            maritalCoding.setSystem(SystemURL.CS_MARITAL_STATUS);
-		//            maritalCoding.setCode(patientDetails.getMaritalStatus());
-		//            maritalCoding.setDisplay("Married"); //TODO needs to actually match the marital code
-		//        } else {
-		//            maritalCoding.setSystem(SystemURL.CS_NULL_FLAVOUR);
-		//            maritalCoding.setCode("UNK");
-		//            maritalCoding.setDisplay("unknown");
-		//        }
-		//        marital.addCoding(maritalCoding);
-		//patient.setMaritalStatus(marital);
-		//      patient.setMultipleBirth(patientDetails.isMultipleBirth());
-		if (patientDetails.isDeceased()) {
-			DateTimeType decesed = new DateTimeType(patientDetails.getDeceased());
-			patient.setDeceased(decesed);
-		}
-
-		String managingOrganization = patientDetails.getManagingOrganization();
-		if (managingOrganization != null) {
-			patient.setManagingOrganization(new Reference("Organization/" + managingOrganization));
-		}
-		
-		// for patient 2 add some contact details
-        if (patientDetails.getNhsNumber().equals(patient2)) {
-            createContact(patient);
-        }
-<<<<<<< HEAD
-
-        return patient;
-    } // patientDetailsToMinimalPatient
-=======
-    }
-
-    @Search(compartmentName = "Appointment")
-    public List<Appointment> getPatientAppointments(@IdParam IdType patientLocalId, @Sort SortSpec sort,
-            @Count Integer count, @OptionalParam(name = "start") DateAndListParam startDate) {
-        return appointmentResourceProvider.getAppointmentsForPatientIdAndDates(patientLocalId, sort, count, startDate);
-    }
-
-    @Operation(name = GET_STRUCTURED_RECORD_OPERATION_NAME)
-    public Bundle StructuredRecordOperation(@ResourceParam Parameters params) throws FHIRException {
-        Bundle structuredBundle = new Bundle();
-        Boolean getAllergies = false;
-        Boolean includeResolved = false;
-        Boolean getMedications = false;
-        Boolean includePrescriptionIssues = false;
-        Period medicationPeriod = null;
-
-        String NHS = getNhsNumber(params);
-
-        PatientDetails patientDetails = patientSearch.findPatient(NHS);
-
-        // see https://nhsconnect.github.io/gpconnect/accessrecord_structured_development_retrieve_patient_record.html#error-handling
-        if (patientDetails == null || patientDetails.isSensitive() || patientDetails.isDeceased() || !patientDetails.isActive()) {
-            throw OperationOutcomeFactory.buildOperationOutcomeException(
-                    new ResourceNotFoundException("No patient details found for patient ID: " + NHS),
-                    SystemCode.PATIENT_NOT_FOUND, IssueType.NOTFOUND);
-        }
-
-        for (ParametersParameterComponent param : params.getParameter()) {
-            validateParametersName(param.getName());
-            if (param.getName().equals(SystemConstants.INCLUDE_ALLERGIES)) {
-                getAllergies = true;
-
-                if (param.getPart().isEmpty()) {
-                    throw OperationOutcomeFactory.buildOperationOutcomeException(
-                            new UnprocessableEntityException("Miss parameter : " + SystemConstants.INCLUDE_RESOLVED_ALLERGIES),
-                            SystemCode.PARAMETER_NOT_FOUND, IssueType.REQUIRED);
-                }
-
-                for (ParametersParameterComponent paramPart : param.getPart()) {
-                    if (paramPart.getValue() instanceof BooleanType
-                            && paramPart.getName().equals(SystemConstants.INCLUDE_RESOLVED_ALLERGIES)) {
-                        includeResolved = Boolean.valueOf(paramPart.getValue().primitiveValue());
-                    } else {
-                        throw OperationOutcomeFactory.buildOperationOutcomeException(
-                                new UnprocessableEntityException("Incorrect parameter passed : " + paramPart.getName()),
-                                SystemCode.INVALID_PARAMETER, IssueType.INVALID);
-                    }
-                }
-            }
-            if (param.getName().equals(SystemConstants.INCLUDE_MEDICATION)) {
-                getMedications = true;
-
-                if (param.getPart().isEmpty()) {
-                    throw OperationOutcomeFactory.buildOperationOutcomeException(
-                            new UnprocessableEntityException("Miss parameter : " + SystemConstants.INCLUDE_PRESCRIPTION_ISSUES),
-                            SystemCode.PARAMETER_NOT_FOUND, IssueType.REQUIRED);
-                }
-
-                boolean isIncludedPrescriptionIssuesExist = false;
-                for (ParametersParameterComponent paramPart : param.getPart()) {
-
-                    if (paramPart.getValue() instanceof BooleanType
-                            && paramPart.getName().equals(SystemConstants.INCLUDE_PRESCRIPTION_ISSUES)) {
-                        includePrescriptionIssues = Boolean.valueOf(paramPart.getValue().primitiveValue());
-                        isIncludedPrescriptionIssuesExist = true;
-                    } else if (false && paramPart.getValue() instanceof Period
-                            && paramPart.getName().equals(SystemConstants.MEDICATION_DATE_PERIOD)) {
-                        // 1.2.1
-                        medicationPeriod = (Period) paramPart.getValue();
-
-                        String startDate = medicationPeriod.getStartElement().asStringValue();
-                        String endDate = medicationPeriod.getEndElement().asStringValue();
-
-                        validateStartDateParamAndEndDateParam(startDate, endDate);
-                        if (medicationPeriod.getStart() != null && medicationPeriod.getEnd() != null
-                                && medicationPeriod.getStart().compareTo(medicationPeriod.getEnd()) > 0) {
-                            throw OperationOutcomeFactory.buildOperationOutcomeException(
-                                    new UnprocessableEntityException("Invalid Medication Date Period"),
-                                    SystemCode.INVALID_PARAMETER, IssueType.INVALID);
-                        }
-                    } else if (paramPart.getValue() instanceof DateType
-                            && paramPart.getName().equals(SystemConstants.MEDICATION_SEARCH_FROM_DATE)) {
-                        // 1.2.2
-                        DateType startDateDt = (DateType) paramPart.getValue();
-                        medicationPeriod = new Period();
-                        medicationPeriod.setStart(startDateDt.getValue());
-                        medicationPeriod.setEnd(null);
-                        String startDate = startDateDt.asStringValue();
-                        validateStartDateParamAndEndDateParam(startDate, null);
-                    } else {
-                        throw OperationOutcomeFactory.buildOperationOutcomeException(
-                                new UnprocessableEntityException("Incorrect parameter passed : " + paramPart.getName()),
-                                SystemCode.INVALID_PARAMETER, IssueType.INVALID);
-                    }
-                }
-
-                if (!isIncludedPrescriptionIssuesExist) {
-                    throw OperationOutcomeFactory.buildOperationOutcomeException(
-                            new UnprocessableEntityException("Miss parameter : " + SystemConstants.INCLUDE_PRESCRIPTION_ISSUES),
-                            SystemCode.PARAMETER_NOT_FOUND, IssueType.REQUIRED);
-                }
-            }
-        }
-
-        // Add Patient
-        Patient patient = patientDetailsToPatientResourceConverter(patientDetails);
-        if (patient.getIdentifierFirstRep().getValue().equals(NHS)) {
-            structuredBundle.addEntry().setResource(patient);
-        }
-
-        // Add Organization
-        Long organizationId = Long.valueOf(patientDetails.getManagingOrganization());
-        OrganizationDetails organizationDetails = organizationSearch.findOrganizationDetails(organizationId);
-        Organization organization = organizationResourceProvider
-                .convertOrganizaitonDetailsToOrganization(organizationDetails);
-        structuredBundle.addEntry().setResource(organization);
-
-        // Add Practitioner
-        List<Reference> practitionerReferenceList = patient.getGeneralPractitioner();
-        Reference practitioner = practitionerReferenceList.get(0);
-        String practitionerId = practitioner.getReference().replaceAll("Practitioner/", "");
-        Practitioner pracResource = practitionerResourceProvider.getPractitionerById(new IdType(practitionerId));
-        structuredBundle.addEntry().setResource(pracResource);
-
-        final List<PractitionerRole> practitionerRoleList = practitionerRoleResourceProvider.getPractitionerRoleByPracticionerId(new IdType(practitionerId));
-
-        for (PractitionerRole role : practitionerRoleList) {
-            structuredBundle.addEntry().setResource(role);
-        }
-
-        if (getAllergies) {
-            structuredBundle = structuredAllergyIntoleranceBuilder.buildStructuredAllergyIntolerence(NHS, practitionerId,
-                    structuredBundle, includeResolved);
-        }
-        if (getMedications) {
-            structuredBundle = populateMedicationBundle.addMedicationBundleEntries(structuredBundle,
-                    patientDetails, includePrescriptionIssues, medicationPeriod);
-        }
-        structuredBundle.setType(BundleType.COLLECTION);
-        structuredBundle.getMeta().addProfile(SystemURL.SD_GPC_STRUCTURED_BUNDLE);
-        //structuredBundle.getMeta().setLastUpdated(new Date());
-
-        return structuredBundle;
-    }
-
-    private void validateParametersName(String name) {
-        if (!name.equals(SystemConstants.PATIENT_NHS_NUMBER) && !name.equals(SystemConstants.INCLUDE_ALLERGIES) && !name.equals(SystemConstants.INCLUDE_MEDICATION)) {
-            throw OperationOutcomeFactory.buildOperationOutcomeException(
-                    new InvalidRequestException("Incorrect Paramater Names"), SystemCode.INVALID_PARAMETER,
-                    IssueType.INVALID);
-        }
-
-    }
-
-    @Operation(name = REGISTER_PATIENT_OPERATION_NAME)
-    public Bundle registerPatient(@ResourceParam Parameters params) {
-        Patient registeredPatient = null;
-
-        validateParameterNames(params, registerPatientParams);
-
-        Patient unregisteredPatient = params.getParameter().stream()
-                .filter(param -> "registerPatient".equalsIgnoreCase(param.getName()))
-                .map(ParametersParameterComponent::getResource).map(Patient.class::cast).findFirst().orElse(null);
-
-        String nnn = nhsNumber.fromPatientResource(unregisteredPatient);
-
-        // see https://nhsconnect.github.io/gpconnect/foundations_use_case_register_a_patient.html#error-handling
-        // if its patient 14 spoof not on PDS and return the required error 
-        if (nnn.equals(patientNotOnSpine)) {
-            throw OperationOutcomeFactory.buildOperationOutcomeException(
-                    new InvalidRequestException(String.format("Patient (NHS number - %s) not present on PDS", nnn)),
-                    SystemCode.INVALID_PATIENT_DEMOGRAPHICS, IssueType.INVALID);
-        } else if (nnn.equals(patientSuperseded)) {
-            throw OperationOutcomeFactory.buildOperationOutcomeException(
-                    new InvalidRequestException(String.format("Patient (NHS number - %s) is superseded", nnn)),
-                    SystemCode.INVALID_NHS_NUMBER, IssueType.INVALID);
-        }
-
-        if (unregisteredPatient != null) {
-            validatePatient(unregisteredPatient);
-
-            // check if the patient already exists
-            PatientDetails patientDetails = patientSearch
-                    .findPatient(nhsNumber.fromPatientResource(unregisteredPatient));
-
-            if (patientDetails == null || IsInactiveTemporaryPatient(patientDetails)) {
-
-                if (patientDetails == null) {
-                    patientDetails = registerPatientResourceConverterToPatientDetail(unregisteredPatient);
-
-                    patientStore.create(patientDetails);
-                } else {
-                    // reactivate inactive non temporary patient
-                    patientDetails.setRegistrationStatus(ACTIVE_REGISTRATION_STATUS);
-                    updateAddressAndTelecom(unregisteredPatient, patientDetails);
-
-                    patientStore.update(patientDetails);
-                }
-                try {
-                    registeredPatient = patientDetailsToRegisterPatientResourceConverter(
-                            patientSearch.findPatient(unregisteredPatient.getIdentifierFirstRep().getValue()));
-
-                    addPreferredBranchSurgeryExtension(registeredPatient);
-                } catch (FHIRException e) {
-                    // TODO Auto-generated catch block
-                    e.printStackTrace();
-                }
-            } else if (patientDetails.isDeceased() || patientDetails.isSensitive()) {
-                throw OperationOutcomeFactory.buildOperationOutcomeException(
-                        new InvalidRequestException(String.format("Patient (NHS number - %s) has invalid demographics", nnn)),
-                        SystemCode.INVALID_PATIENT_DEMOGRAPHICS, IssueType.INVALID);
-
-            } else {
-                throw OperationOutcomeFactory.buildOperationOutcomeException(
-                        new UnclassifiedServerFailureException(409, String.format("Patient (NHS number - %s) already exists", nnn)),
-                        SystemCode.DUPLICATE_REJECTED, IssueType.INVALID);
-            }
-        } else {
-            throw OperationOutcomeFactory.buildOperationOutcomeException(
-                    new UnprocessableEntityException("Patient record not found"), SystemCode.INVALID_PARAMETER,
-                    IssueType.INVALID);
-        }
-
-        Bundle bundle = new Bundle().setType(BundleType.SEARCHSET);
-        bundle.getMeta().addProfile(SystemURL.SD_GPC_SRCHSET_BUNDLE);
-        bundle.addEntry().setResource(registeredPatient);
-
-        return bundle;
-    }
-
-    private void updateAddressAndTelecom(Patient unregisteredPatient, PatientDetails patientDetails) {
         HashMap<ContactPointUse,ContactPoint> hmUse = new HashMap<>();
         if (unregisteredPatient.getTelecom().size() > 0) {
             // look for a telecom of type phone, email ignored for now at 1.2.2
@@ -1284,44 +511,36 @@
             patientDetails.setPostcode(address.getPostalCode());
         }
     }
->>>>>>> 94f43007
-
-    /**
-     * add a set of contact details into the patient record
-     *
-     * @param patient
-     */
-<<<<<<< HEAD
-    private void createContact(Patient patient) {
-
-        // relationships
-        Patient.ContactComponent contact = new ContactComponent();
-        for (String relationship : new String[]{"Emergency contact", "Next of kin", "Daughter"}) {
-            CodeableConcept crelationship = new CodeableConcept();
-            crelationship.setText(relationship);
-            contact.addRelationship(crelationship);
-=======
-    private Boolean IsInactiveTemporaryPatient(PatientDetails patientDetails) {
-
-        return patientDetails.getRegistrationType() != null
-                && TEMPORARY_RESIDENT_REGISTRATION_TYPE.equals(patientDetails.getRegistrationType())
-                && patientDetails.getRegistrationStatus() != null
-                && ACTIVE_REGISTRATION_STATUS.equals(patientDetails.getRegistrationStatus()) == false;
-    }
-
-    public String getNhsNumber(Object source) {
-        return nhsNumber.getNhsNumber(source);
-    }
-
-    private void validatePatient(Patient patient) {
-        validateIdentifiers(patient);
-        validateTelecomAndAddress(patient);
-        validateConstrainedOutProperties(patient);
-        checkValidExtensions(patient.getExtension());
-        validateNames(patient);
-        validateDateOfBirth(patient);
-        validateGender(patient);
-    }
+
+
+	/**
+	 * Returns true if registration type is temporary AND the record is marked
+	 * inactive
+	 *
+	 * @param patientDetails assumed non null
+	 * @return Boolean object
+	 */
+	private Boolean IsInactiveTemporaryPatient(PatientDetails patientDetails) {
+
+		return patientDetails.getRegistrationType() != null
+				&& TEMPORARY_RESIDENT_REGISTRATION_TYPE.equals(patientDetails.getRegistrationType())
+				&& patientDetails.getRegistrationStatus() != null
+				&& ACTIVE_REGISTRATION_STATUS.equals(patientDetails.getRegistrationStatus()) == false;
+	}
+
+	public String getNhsNumber(Object source) {
+		return nhsNumber.getNhsNumber(source);
+	}
+
+	private void validatePatient(Patient patient) {
+		validateIdentifiers(patient);
+		validateTelecomAndAddress(patient);
+		validateConstrainedOutProperties(patient);
+		checkValidExtensions(patient.getExtension());
+		validateNames(patient);
+		validateDateOfBirth(patient);
+		validateGender(patient);
+	}
 
     private void validateTelecomAndAddress(Patient patient) {
         // 0..1 of phone - (not nec. temp),  0..1 of email
@@ -1413,401 +632,428 @@
         }
     }
 
-    private void validateGender(Patient patient) {
-        AdministrativeGender gender = patient.getGender();
-
-        if (gender != null) {
-
-            EnumSet<AdministrativeGender> genderList = EnumSet.allOf(AdministrativeGender.class);
-            Boolean valid = false;
-            for (AdministrativeGender genderItem : genderList) {
-
-                if (genderItem.toCode().equalsIgnoreCase(gender.toString())) {
-                    valid = true;
-                    break;
-                }
-            }
-
-            if (!valid) {
-                throw OperationOutcomeFactory.buildOperationOutcomeException(
-                        new InvalidRequestException(
-                                String.format("The supplied Patient gender %s is an unrecognised type.", gender)),
-                        SystemCode.BAD_REQUEST, IssueType.INVALID);
-            }
-        }
-    }
-
-    private void validateDateOfBirth(Patient patient) {
-        Date birthDate = patient.getBirthDate();
-
-        if (birthDate == null) {
-            throw OperationOutcomeFactory.buildOperationOutcomeException(
-                    new InvalidRequestException("The Patient date of birth must be supplied"), SystemCode.BAD_REQUEST,
-                    IssueType.INVALID);
-        }
-    }
-
-    private void validateIdentifiers(Patient patient) {
-        List<Identifier> identifiers = patient.getIdentifier();
-        if (identifiers.isEmpty() == false) {
-            boolean identifiersValid = identifiers.stream()
-                    .allMatch(identifier -> identifier.getSystem() != null && identifier.getValue() != null);
-
-            if (identifiersValid == false) {
-                throw OperationOutcomeFactory.buildOperationOutcomeException(
-                        new InvalidRequestException(
-                                "One or both of the system and/or value on some of the provided identifiers is null"),
-                        SystemCode.BAD_REQUEST, IssueType.INVALID);
-            }
-        } else {
-            throw OperationOutcomeFactory.buildOperationOutcomeException(
-                    new InvalidRequestException("At least one identifier must be supplied on a Patient resource"),
-                    SystemCode.BAD_REQUEST, IssueType.INVALID);
-        }
-    }
-
-    private void checkValidExtensions(List<Extension> undeclaredExtensions) {
-
-        List<String> extensionURLs = undeclaredExtensions.stream().map(Extension::getUrl).collect(Collectors.toList());
-
-        extensionURLs.remove(SystemURL.SD_EXTENSION_CC_REG_DETAILS);
-        extensionURLs.remove(SystemURL.SD_CC_EXT_ETHNIC_CATEGORY);
-        extensionURLs.remove(SystemURL.SD_CC_EXT_RELIGIOUS_AFFILI);
-        extensionURLs.remove(SystemURL.SD_PATIENT_CADAVERIC_DON);
-        extensionURLs.remove(SystemURL.SD_CC_EXT_RESIDENTIAL_STATUS);
-        extensionURLs.remove(SystemURL.SD_CC_EXT_TREATMENT_CAT);
-        extensionURLs.remove(SystemURL.SD_CC_EXT_NHS_COMMUNICATION);
-
-        if (!extensionURLs.isEmpty()) {
-            throw OperationOutcomeFactory.buildOperationOutcomeException(
-                    new UnprocessableEntityException(
-                            "Invalid/multiple patient extensions found. The following are in excess or invalid: "
-                            + extensionURLs.stream().collect(Collectors.joining(", "))),
-                    SystemCode.INVALID_RESOURCE, IssueType.INVALID);
-        }
-    }
-
-    private void validateConstrainedOutProperties(Patient patient) {
-
-        Set<String> invalidFields = new HashSet<>();
-
-        // ## The above can exist in the patient resource but can be ignored. If
-        // they are saved by the provider then they should be returned in the
-        // response!
-        if (patient.getPhoto().isEmpty() == false) {
-            invalidFields.add("photo");
-        }
-        if (patient.getAnimal().isEmpty() == false) {
-            invalidFields.add("animal");
-        }
-        if (patient.getCommunication().isEmpty() == false) {
-            invalidFields.add("communication");
-        }
-        if (patient.getLink().isEmpty() == false) {
-            invalidFields.add("link");
-        }
-        if (patient.getDeceased() != null) {
-            invalidFields.add("deceased");
-        }
-        // 6 extra fields added at 1.2.2 
-        if (patient.hasActive()) {
-            invalidFields.add("active");
-        }
-        if (patient.hasMaritalStatus()) {
-            invalidFields.add("maritalStatus");
-        }
-        if (patient.hasMultipleBirth()) {
-            invalidFields.add("multipleBirths");
-        }
-        if (patient.hasContact()) {
-            invalidFields.add("contact");
->>>>>>> 94f43007
-        }
-
-<<<<<<< HEAD
-=======
-        if (activeOfficialNames.size() != 1) {
-            InvalidRequestException exception = new InvalidRequestException("The patient must have one Active Name with a Use of OFFICIAL");
-
-            throw OperationOutcomeFactory.buildOperationOutcomeException(exception, SystemCode.BAD_REQUEST, IssueType.INVALID);
-        }
-
-        List<String> officialFamilyNames = new ArrayList<>();
-
-        for (HumanName humanName : activeOfficialNames) {
-            if (humanName.getFamily() != null) {
-                officialFamilyNames.add(humanName.getFamily());
-            }
-        }
-
-        validateNameCount(officialFamilyNames, "family");
-    }
-
-    private void validateNameCount(List<String> names, String nameType) {
-        if (names.size() != 1) {
-            String message = String.format("The patient must have one and only one %s name property. Found %s",
-                    nameType, names.size());
-            throw OperationOutcomeFactory.buildOperationOutcomeException(new InvalidRequestException(message),
-                    SystemCode.BAD_REQUEST, IssueType.INVALID);
-        }
-    }
-
-    private Boolean IsActiveName(HumanName name) {
-
-        Period period = name.getPeriod();
-
-        if (null == period) {
-            return true;
-        }
-
-        Date start = period.getStart();
-        Date end = period.getEnd();
-
-        return (null == end || end.after(new Date()))
-                && (null == start || start.equals(new Date()) || start.before(new Date()));
-    }
-
-    private PatientDetails registerPatientResourceConverterToPatientDetail(Patient patientResource) {
-        PatientDetails patientDetails = new PatientDetails();
-        HumanName name = patientResource.getNameFirstRep();
-
-        String givenNames = name.getGiven().stream().map(n -> n.getValue()).collect(Collectors.joining(","));
-
-        patientDetails.setForename(givenNames);
-
-        patientDetails.setSurname(name.getFamily());
-        patientDetails.setDateOfBirth(patientResource.getBirthDate());
-        if (patientResource.getGender() != null) {
-            patientDetails.setGender(patientResource.getGender().toString());
-        }
-        patientDetails.setNhsNumber(patientResource.getIdentifierFirstRep().getValue());
-
-        // mutliple birth rmeoved at 1.2.2
-//        Type multipleBirth = patientResource.getMultipleBirth();
-//        if (multipleBirth != null) {
-//            try {
-//                patientDetails.setMultipleBirth((multipleBirth));
-//            } catch (ClassCastException cce) {
-//                throw OperationOutcomeFactory.buildOperationOutcomeException(
-//                        new UnprocessableEntityException("The multiple birth property is expected to be a boolean"),
-//                        SystemCode.INVALID_RESOURCE, IssueType.INVALID);
-//            }
-//        }
-        DateTimeType deceased = (DateTimeType) patientResource.getDeceased();
-        if (deceased != null) {
-            try {
-                patientDetails.setDeceased((deceased.getValue()));
-            } catch (ClassCastException cce) {
-                throw OperationOutcomeFactory.buildOperationOutcomeException(
-                        new UnprocessableEntityException("The multiple deceased property is expected to be a datetime"),
-                        SystemCode.INVALID_RESOURCE, IssueType.INVALID);
-            }
-        }
-
-        // activate patient as temporary
-        patientDetails.setRegistrationStartDateTime(new Date());
-        // patientDetails.setRegistrationEndDateTime(getRegistrationEndDate(patientResource));
-        patientDetails.setRegistrationStatus(ACTIVE_REGISTRATION_STATUS);
-        patientDetails.setRegistrationType(TEMPORARY_RESIDENT_REGISTRATION_TYPE);
-        updateAddressAndTelecom(patientResource, patientDetails);
-
-        // set some standard values for defaults, ensure managing org is always returned
-        // added at 1.2.2
-        patientDetails.setManagingOrganization("7");
-
-        return patientDetails;
-    }
-
-    private Patient setStaticPatientData(Patient patient) {
-
-        patient.setLanguage(("en-GB"));
-
-        // inhibited at 1.2.2
-//        patient.addExtension(createCodingExtension("CG", "Greek Cypriot", SystemURL.CS_CC_ETHNIC_CATEGORY_STU3,
-//                SystemURL.SD_CC_EXT_ETHNIC_CATEGORY));
-//        patient.addExtension(createCodingExtension("SomeSnomedCode", "Some Snomed Code",
-//                SystemURL.CS_CC_RELIGIOUS_AFFILI, SystemURL.SD_CC_EXT_RELIGIOUS_AFFILI));
-//        patient.addExtension(createCodingExtension("H", "UK Resident", SystemURL.CS_CC_RESIDENTIAL_STATUS_STU3,
-//                SystemURL.SD_CC_EXT_RESIDENTIAL_STATUS));
-//        patient.addExtension(createCodingExtension("3", "To pay hotel fees only", SystemURL.CS_CC_TREATMENT_CAT_STU3,
-//                SystemURL.SD_CC_EXT_TREATMENT_CAT));
-        Extension nhsCommExtension = new Extension();
-        nhsCommExtension.setUrl(SystemURL.SD_CC_EXT_NHS_COMMUNICATION);
-        nhsCommExtension.addExtension(
-                createCodingExtension("en", "English", SystemURL.CS_CC_HUMAN_LANG_STU3, SystemURL.SD_CC_EXT_COMM_LANGUAGE));
-        nhsCommExtension.addExtension(new Extension(SystemURL.SD_CC_COMM_PREFERRED, new BooleanType(false)));
-        nhsCommExtension.addExtension(createCodingExtension("RWR", "Received written",
-                SystemURL.CS_CC_LANG_ABILITY_MODE_STU3, SystemURL.SD_CC_MODE_OF_COMM));
-        nhsCommExtension.addExtension(createCodingExtension("E", "Excellent", SystemURL.CS_CC_LANG_ABILITY_PROFI_STU3,
-                SystemURL.SD_CC_COMM_PROFICIENCY));
-        nhsCommExtension.addExtension(new Extension(SystemURL.SD_CC_INTERPRETER_REQUIRED, new BooleanType(false)));
-
-        patient.addExtension(nhsCommExtension);
-
-        Identifier localIdentifier = new Identifier();
-        localIdentifier.setUse(IdentifierUse.USUAL);
-        localIdentifier.setSystem(SystemURL.ID_LOCAL_PATIENT_IDENTIFIER);
-        localIdentifier.setValue("123456");
-
-        CodeableConcept liType = new CodeableConcept();
-        Coding liTypeCoding = new Coding();
-        liTypeCoding.setCode("EN");
-        liTypeCoding.setDisplay("Employer number");
-        liTypeCoding.setSystem(SystemURL.VS_IDENTIFIER_TYPE);
-        liType.addCoding(liTypeCoding);
-        localIdentifier.setType(liType);
-
-        localIdentifier.setAssigner(new Reference("Organization/1"));
-        patient.addIdentifier(localIdentifier);
-
-        Calendar calendar = Calendar.getInstance();
-        calendar.set(2017, 1, 1);
-        calendar.set(2016, 1, 1);
-        Period pastPeriod = new Period().setStart(calendar.getTime()).setEnd(calendar.getTime());
-
-        patient.addName()
-                .setFamily("AnotherOfficialFamilyName")
-                .addGiven("AnotherOfficialGivenName")
-                .setUse(NameUse.OFFICIAL)
-                .setPeriod(pastPeriod);
-
-        patient.addName()
-                .setFamily("AdditionalFamily")
-                .addGiven("AdditionalGiven")
-                .setUse(NameUse.TEMP);
-
-        patient.addTelecom(staticElHelper.getValidTelecom());
-        // TODO This appears to return a useless address element, only populated with use and type
-        patient.addAddress(staticElHelper.getValidAddress());
-
-        return patient;
-    }
-
-    private Extension createCodingExtension(String code, String display, String vsSystem, String extSystem) {
-
-        Extension ext = new Extension(extSystem, createCoding(code, display, vsSystem));
-
-        return ext;
-    }
-
-    private CodeableConcept createCoding(String code, String display, String vsSystem) {
-
-        Coding coding = new Coding();
-        coding.setCode(code);
-        coding.setDisplay(display);
-        coding.setSystem(vsSystem);
-        CodeableConcept concept = new CodeableConcept();
-        concept.addCoding(coding);
-
-        return concept;
-    }
-
-    // a cut-down Patient
-    private Patient patientDetailsToRegisterPatientResourceConverter(PatientDetails patientDetails)
-            throws FHIRException {
-        Patient patient = patientDetailsToMinimalPatient(patientDetails);
-
-        HumanName name = getPatientNameFromPatientDetails(patientDetails);
-
-        patient.addName(name);
-
-        patient = setStaticPatientData(patient);
-
-        return patient;
-    }
-
-    private Patient patientDetailsToMinimalPatient(PatientDetails patientDetails) throws FHIRException {
-        Patient patient = new Patient();
-
-        Date lastUpdated = patientDetails.getLastUpdated() == null ? new Date() : patientDetails.getLastUpdated();
-
-        String resourceId = String.valueOf(patientDetails.getId());
-        String versionId = String.valueOf(lastUpdated.getTime());
-        String resourceType = patient.getResourceType().toString();
-
-        IdType id = new IdType(resourceType, resourceId, versionId);
-
-        patient.setId(id);
-        patient.getMeta().setVersionId(versionId);
-//      patient.getMeta().setLastUpdated(lastUpdated);
-        patient.getMeta().addProfile(SystemURL.SD_GPC_PATIENT);
-
-        Identifier patientNhsNumber = new Identifier().setSystem(SystemURL.ID_NHS_NUMBER)
-                .setValue(patientDetails.getNhsNumber());
-
-        Extension extension = createCodingExtension("01", "Number present and verified",
-                SystemURL.CS_CC_NHS_NUMBER_VERIF_STU3, SystemURL.SD_CC_EXT_NHS_NUMBER_VERIF);
-
-        patientNhsNumber.addExtension(extension);
-
-        patient.addIdentifier(patientNhsNumber);
-
-        patient.setBirthDate(patientDetails.getDateOfBirth());
-
-        String gender = patientDetails.getGender();
-        if (gender != null) {
-            patient.setGender(AdministrativeGender.fromCode(gender.toLowerCase(Locale.UK)));
-        }
-
-        Date registrationEndDateTime = patientDetails.getRegistrationEndDateTime();
-        Date registrationStartDateTime = patientDetails.getRegistrationStartDateTime();
-
-        Extension regDetailsExtension = new Extension(SystemURL.SD_EXTENSION_CC_REG_DETAILS);
-
-        Period registrationPeriod = new Period().setStart(registrationStartDateTime);
-        if (registrationEndDateTime != null) {
-            registrationPeriod.setEnd(registrationEndDateTime);
-        }
-
-        Extension regPeriodExt = new Extension(SystemURL.SD_CC_EXT_REGISTRATION_PERIOD, registrationPeriod);
-        regDetailsExtension.addExtension(regPeriodExt);
-
-        String registrationStatusValue = patientDetails.getRegistrationStatus();
-        patient.setActive(
-                ACTIVE_REGISTRATION_STATUS.equals(registrationStatusValue) || null == registrationStatusValue);
-
-        String registrationTypeValue = patientDetails.getRegistrationType();
-        if (registrationTypeValue != null) {
-
-            Coding regTypeCode = new Coding();
-            regTypeCode.setCode(registrationTypeValue);
-            regTypeCode.setDisplay("Temporary"); // Should always be Temporary
-            regTypeCode.setSystem(SystemURL.CS_REGISTRATION_TYPE);
-            CodeableConcept regTypeConcept = new CodeableConcept();
-            regTypeConcept.addCoding(regTypeCode);
-
-            Extension regTypeExt = new Extension(SystemURL.SD_CC_EXT_REGISTRATION_TYPE, regTypeConcept);
-            regDetailsExtension.addExtension(regTypeExt);
-        }
-
-        patient.addExtension(regDetailsExtension);
-
-        // inhibited at 1.2.2
-//        CodeableConcept marital = new CodeableConcept();
-//        Coding maritalCoding = new Coding();
-//        if (patientDetails.getMaritalStatus() != null) {
-//            maritalCoding.setSystem(SystemURL.CS_MARITAL_STATUS);
-//            maritalCoding.setCode(patientDetails.getMaritalStatus());
-//            maritalCoding.setDisplay("Married"); //TODO needs to actually match the marital code
-//        } else {
-//            maritalCoding.setSystem(SystemURL.CS_NULL_FLAVOUR);
-//            maritalCoding.setCode("UNK");
-//            maritalCoding.setDisplay("unknown");
-//        }
-//        marital.addCoding(maritalCoding);
-        //patient.setMaritalStatus(marital);
-//      patient.setMultipleBirth(patientDetails.isMultipleBirth());
-        if (patientDetails.isDeceased()) {
-            DateTimeType decesed = new DateTimeType(patientDetails.getDeceased());
-            patient.setDeceased(decesed);
-        }
-
-        String managingOrganization = patientDetails.getManagingOrganization();
-        if (managingOrganization != null) {
-            patient.setManagingOrganization(new Reference("Organization/" + managingOrganization));
-        }
-
-        // for patient 2 add some contact details
+	private void validateGender(Patient patient) {
+		AdministrativeGender gender = patient.getGender();
+
+		if (gender != null) {
+
+			EnumSet<AdministrativeGender> genderList = EnumSet.allOf(AdministrativeGender.class);
+			Boolean valid = false;
+			for (AdministrativeGender genderItem : genderList) {
+
+				if (genderItem.toCode().equalsIgnoreCase(gender.toString())) {
+					valid = true;
+					break;
+				}
+			}
+
+			if (!valid) {
+				throw OperationOutcomeFactory.buildOperationOutcomeException(
+						new InvalidRequestException(
+								String.format("The supplied Patient gender %s is an unrecognised type.", gender)),
+						SystemCode.BAD_REQUEST, IssueType.INVALID);
+			}
+		}
+	}
+
+	private void validateDateOfBirth(Patient patient) {
+		Date birthDate = patient.getBirthDate();
+
+		if (birthDate == null) {
+			throw OperationOutcomeFactory.buildOperationOutcomeException(
+					new InvalidRequestException("The Patient date of birth must be supplied"), SystemCode.BAD_REQUEST,
+					IssueType.INVALID);
+		}
+	}
+
+	private void validateIdentifiers(Patient patient) {
+		List<Identifier> identifiers = patient.getIdentifier();
+		if (identifiers.isEmpty() == false) {
+			boolean identifiersValid = identifiers.stream()
+					.allMatch(identifier -> identifier.getSystem() != null && identifier.getValue() != null);
+
+			if (identifiersValid == false) {
+				throw OperationOutcomeFactory.buildOperationOutcomeException(
+						new InvalidRequestException(
+								"One or both of the system and/or value on some of the provided identifiers is null"),
+						SystemCode.BAD_REQUEST, IssueType.INVALID);
+			}
+		} else {
+			throw OperationOutcomeFactory.buildOperationOutcomeException(
+					new InvalidRequestException("At least one identifier must be supplied on a Patient resource"),
+					SystemCode.BAD_REQUEST, IssueType.INVALID);
+		}
+	}
+
+	private void checkValidExtensions(List<Extension> undeclaredExtensions) {
+
+		List<String> extensionURLs = undeclaredExtensions.stream().map(Extension::getUrl).collect(Collectors.toList());
+
+		extensionURLs.remove(SystemURL.SD_EXTENSION_CC_REG_DETAILS);
+		extensionURLs.remove(SystemURL.SD_CC_EXT_ETHNIC_CATEGORY);
+		extensionURLs.remove(SystemURL.SD_CC_EXT_RELIGIOUS_AFFILI);
+		extensionURLs.remove(SystemURL.SD_PATIENT_CADAVERIC_DON);
+		extensionURLs.remove(SystemURL.SD_CC_EXT_RESIDENTIAL_STATUS);
+		extensionURLs.remove(SystemURL.SD_CC_EXT_TREATMENT_CAT);
+		extensionURLs.remove(SystemURL.SD_CC_EXT_NHS_COMMUNICATION);
+
+		if (!extensionURLs.isEmpty()) {
+			throw OperationOutcomeFactory.buildOperationOutcomeException(
+					new UnprocessableEntityException(
+							"Invalid/multiple patient extensions found. The following are in excess or invalid: "
+									+ extensionURLs.stream().collect(Collectors.joining(", "))),
+					SystemCode.INVALID_RESOURCE, IssueType.INVALID);
+		}
+	}
+
+	private void validateConstrainedOutProperties(Patient patient) {
+
+		Set<String> invalidFields = new HashSet<>();
+
+		// ## The above can exist in the patient resource but can be ignored. If
+		// they are saved by the provider then they should be returned in the
+		// response!
+		if (patient.getPhoto().isEmpty() == false) {
+			invalidFields.add("photo");
+		}
+		if (patient.getAnimal().isEmpty() == false) {
+			invalidFields.add("animal");
+		}
+		if (patient.getCommunication().isEmpty() == false) {
+			invalidFields.add("communication");
+		}
+		if (patient.getLink().isEmpty() == false) {
+			invalidFields.add("link");
+		}
+		if (patient.getDeceased() != null) {
+			invalidFields.add("deceased");
+		}
+		// 6 extra fields added at 1.2.2 
+		if (patient.hasActive()) {
+			invalidFields.add("active");
+		}
+		if (patient.hasMaritalStatus()) {
+			invalidFields.add("maritalStatus");
+		}
+		if (patient.hasMultipleBirth()) {
+			invalidFields.add("multipleBirths");
+		}
+		if (patient.hasContact()) {
+			invalidFields.add("contact");
+		}
+		if (patient.hasManagingOrganization()) {
+			invalidFields.add("mangingOrganization");
+		}
+		if (patient.hasGeneralPractitioner()) {
+			invalidFields.add("generalPractitioner");
+		}
+
+		if (invalidFields.isEmpty() == false) {
+			String message = String.format(
+					"The following properties have been constrained out on the Patient resource - %s",
+					String.join(", ", invalidFields));
+			throw OperationOutcomeFactory.buildOperationOutcomeException(new InvalidRequestException(message),
+					SystemCode.BAD_REQUEST, IssueType.NOTSUPPORTED);
+		}
+	}
+
+	private void validateNames(Patient patient) {
+		List<HumanName> names = patient.getName();
+
+		if (names.size() < 1) {
+			throw OperationOutcomeFactory.buildOperationOutcomeException(
+					new InvalidRequestException("The patient must have at least one Name."), SystemCode.BAD_REQUEST,
+					IssueType.INVALID);
+		}
+
+		List<HumanName> activeOfficialNames = names
+				.stream()
+				.filter(nm -> IsActiveName(nm))
+				.filter(nm -> NameUse.OFFICIAL.equals(nm.getUse()))
+				.collect(Collectors.toList());
+
+		if (activeOfficialNames.size() != 1) {
+			InvalidRequestException exception = new InvalidRequestException("The patient must have one Active Name with a Use of OFFICIAL");
+
+			throw OperationOutcomeFactory.buildOperationOutcomeException(exception, SystemCode.BAD_REQUEST, IssueType.INVALID);
+		}
+
+		List<String> officialFamilyNames = new ArrayList<>();
+
+		for (HumanName humanName : activeOfficialNames) {
+			if (humanName.getFamily() != null) {
+				officialFamilyNames.add(humanName.getFamily());
+			}
+		}
+
+		validateNameCount(officialFamilyNames, "family");
+	}
+
+	private void validateNameCount(List<String> names, String nameType) {
+		if (names.size() != 1) {
+			String message = String.format("The patient must have one and only one %s name property. Found %s",
+					nameType, names.size());
+			throw OperationOutcomeFactory.buildOperationOutcomeException(new InvalidRequestException(message),
+					SystemCode.BAD_REQUEST, IssueType.INVALID);
+		}
+	}
+
+	private Boolean IsActiveName(HumanName name) {
+
+		Period period = name.getPeriod();
+
+		if (null == period) {
+			return true;
+		}
+
+		Date start = period.getStart();
+		Date end = period.getEnd();
+
+		return (null == end || end.after(new Date()))
+				&& (null == start || start.equals(new Date()) || start.before(new Date()));
+	}
+
+	private PatientDetails registerPatientResourceConverterToPatientDetail(Patient patientResource) {
+		PatientDetails patientDetails = new PatientDetails();
+		HumanName name = patientResource.getNameFirstRep();
+
+		String givenNames = name.getGiven().stream().map(n -> n.getValue()).collect(Collectors.joining(","));
+
+		patientDetails.setForename(givenNames);
+
+		patientDetails.setSurname(name.getFamily());
+		patientDetails.setDateOfBirth(patientResource.getBirthDate());
+		if (patientResource.getGender() != null) {
+			patientDetails.setGender(patientResource.getGender().toString());
+		}
+		patientDetails.setNhsNumber(patientResource.getIdentifierFirstRep().getValue());
+
+		// mutliple birth rmeoved at 1.2.2
+		//        Type multipleBirth = patientResource.getMultipleBirth();
+		//        if (multipleBirth != null) {
+		//            try {
+		//                patientDetails.setMultipleBirth((multipleBirth));
+		//            } catch (ClassCastException cce) {
+		//                throw OperationOutcomeFactory.buildOperationOutcomeException(
+		//                        new UnprocessableEntityException("The multiple birth property is expected to be a boolean"),
+		//                        SystemCode.INVALID_RESOURCE, IssueType.INVALID);
+		//            }
+		//        }
+		DateTimeType deceased = (DateTimeType) patientResource.getDeceased();
+		if (deceased != null) {
+			try {
+				patientDetails.setDeceased((deceased.getValue()));
+			} catch (ClassCastException cce) {
+				throw OperationOutcomeFactory.buildOperationOutcomeException(
+						new UnprocessableEntityException("The multiple deceased property is expected to be a datetime"),
+						SystemCode.INVALID_RESOURCE, IssueType.INVALID);
+			}
+		}
+
+		// activate patient as temporary
+		patientDetails.setRegistrationStartDateTime(new Date());
+		// patientDetails.setRegistrationEndDateTime(getRegistrationEndDate(patientResource));
+		patientDetails.setRegistrationStatus(ACTIVE_REGISTRATION_STATUS);
+		patientDetails.setRegistrationType(TEMPORARY_RESIDENT_REGISTRATION_TYPE);
+		updateAddressAndTelecom(patientResource, patientDetails);
+
+		// set some standard values for defaults, ensure managing org is always returned
+		// added at 1.2.2
+		patientDetails.setManagingOrganization("7");
+
+		return patientDetails;
+	}
+
+	private Patient setStaticPatientData(Patient patient) {
+
+		patient.setLanguage(("en-GB"));
+
+		// inhibited at 1.2.2
+		//        patient.addExtension(createCodingExtension("CG", "Greek Cypriot", SystemURL.CS_CC_ETHNIC_CATEGORY_STU3,
+		//                SystemURL.SD_CC_EXT_ETHNIC_CATEGORY));
+		//        patient.addExtension(createCodingExtension("SomeSnomedCode", "Some Snomed Code",
+		//                SystemURL.CS_CC_RELIGIOUS_AFFILI, SystemURL.SD_CC_EXT_RELIGIOUS_AFFILI));
+		//        patient.addExtension(createCodingExtension("H", "UK Resident", SystemURL.CS_CC_RESIDENTIAL_STATUS_STU3,
+		//                SystemURL.SD_CC_EXT_RESIDENTIAL_STATUS));
+		//        patient.addExtension(createCodingExtension("3", "To pay hotel fees only", SystemURL.CS_CC_TREATMENT_CAT_STU3,
+		//                SystemURL.SD_CC_EXT_TREATMENT_CAT));
+		Extension nhsCommExtension = new Extension();
+		nhsCommExtension.setUrl(SystemURL.SD_CC_EXT_NHS_COMMUNICATION);
+		nhsCommExtension.addExtension(
+				createCodingExtension("en", "English", SystemURL.CS_CC_HUMAN_LANG_STU3, SystemURL.SD_CC_EXT_COMM_LANGUAGE));
+		nhsCommExtension.addExtension(new Extension(SystemURL.SD_CC_COMM_PREFERRED, new BooleanType(false)));
+		nhsCommExtension.addExtension(createCodingExtension("RWR", "Received written",
+				SystemURL.CS_CC_LANG_ABILITY_MODE_STU3, SystemURL.SD_CC_MODE_OF_COMM));
+		nhsCommExtension.addExtension(createCodingExtension("E", "Excellent", SystemURL.CS_CC_LANG_ABILITY_PROFI_STU3,
+				SystemURL.SD_CC_COMM_PROFICIENCY));
+		nhsCommExtension.addExtension(new Extension(SystemURL.SD_CC_INTERPRETER_REQUIRED, new BooleanType(false)));
+
+		patient.addExtension(nhsCommExtension);
+
+		Identifier localIdentifier = new Identifier();
+		localIdentifier.setUse(IdentifierUse.USUAL);
+		localIdentifier.setSystem(SystemURL.ID_LOCAL_PATIENT_IDENTIFIER);
+		localIdentifier.setValue("123456");
+
+		CodeableConcept liType = new CodeableConcept();
+		Coding liTypeCoding = new Coding();
+		liTypeCoding.setCode("EN");
+		liTypeCoding.setDisplay("Employer number");
+		liTypeCoding.setSystem(SystemURL.VS_IDENTIFIER_TYPE);
+		liType.addCoding(liTypeCoding);
+		localIdentifier.setType(liType);
+
+		localIdentifier.setAssigner(new Reference("Organization/1"));
+		patient.addIdentifier(localIdentifier);
+
+		Calendar calendar = Calendar.getInstance();
+		calendar.set(2017, 1, 1);
+		calendar.set(2016, 1, 1);
+		Period pastPeriod = new Period().setStart(calendar.getTime()).setEnd(calendar.getTime());
+
+		patient.addName()
+		.setFamily("AnotherOfficialFamilyName")
+		.addGiven("AnotherOfficialGivenName")
+		.setUse(NameUse.OFFICIAL)
+		.setPeriod(pastPeriod);
+
+		patient.addName()
+		.setFamily("AdditionalFamily")
+		.addGiven("AdditionalGiven")
+		.setUse(NameUse.TEMP);
+
+		patient.addTelecom(staticElHelper.getValidTelecom());
+		// TODO This appears to return a useless address element, only populated with use and type
+		patient.addAddress(staticElHelper.getValidAddress());
+
+		return patient;
+	}
+
+	private Extension createCodingExtension(String code, String display, String vsSystem, String extSystem) {
+
+		Extension ext = new Extension(extSystem, createCoding(code, display, vsSystem));
+
+		return ext;
+	}
+
+	private CodeableConcept createCoding(String code, String display, String vsSystem) {
+
+		Coding coding = new Coding();
+		coding.setCode(code);
+		coding.setDisplay(display);
+		coding.setSystem(vsSystem);
+		CodeableConcept concept = new CodeableConcept();
+		concept.addCoding(coding);
+
+		return concept;
+	}
+
+	// a cut-down Patient
+	private Patient patientDetailsToRegisterPatientResourceConverter(PatientDetails patientDetails)
+			throws FHIRException {
+		Patient patient = patientDetailsToMinimalPatient(patientDetails);
+
+		HumanName name = getPatientNameFromPatientDetails(patientDetails);
+
+		patient.addName(name);
+
+		patient = setStaticPatientData(patient);
+
+		return patient;
+	}
+
+	private Patient patientDetailsToMinimalPatient(PatientDetails patientDetails) throws FHIRException {
+		Patient patient = new Patient();
+
+		Date lastUpdated = patientDetails.getLastUpdated() == null ? new Date() : patientDetails.getLastUpdated();
+
+		String resourceId = String.valueOf(patientDetails.getId());
+		String versionId = String.valueOf(lastUpdated.getTime());
+		String resourceType = patient.getResourceType().toString();
+
+		IdType id = new IdType(resourceType, resourceId, versionId);
+
+		patient.setId(id);
+		patient.getMeta().setVersionId(versionId);
+		//      patient.getMeta().setLastUpdated(lastUpdated);
+		patient.getMeta().addProfile(SystemURL.SD_GPC_PATIENT);
+
+		Identifier patientNhsNumber = new Identifier().setSystem(SystemURL.ID_NHS_NUMBER)
+				.setValue(patientDetails.getNhsNumber());
+
+		Extension extension = createCodingExtension("01", "Number present and verified",
+				SystemURL.CS_CC_NHS_NUMBER_VERIF_STU3, SystemURL.SD_CC_EXT_NHS_NUMBER_VERIF);
+
+		patientNhsNumber.addExtension(extension);
+
+		patient.addIdentifier(patientNhsNumber);
+
+		patient.setBirthDate(patientDetails.getDateOfBirth());
+
+		String gender = patientDetails.getGender();
+		if (gender != null) {
+			patient.setGender(AdministrativeGender.fromCode(gender.toLowerCase(Locale.UK)));
+		}
+
+		Date registrationEndDateTime = patientDetails.getRegistrationEndDateTime();
+		Date registrationStartDateTime = patientDetails.getRegistrationStartDateTime();
+
+		Extension regDetailsExtension = new Extension(SystemURL.SD_EXTENSION_CC_REG_DETAILS);
+
+		Period registrationPeriod = new Period().setStart(registrationStartDateTime);
+		if (registrationEndDateTime != null) {
+			registrationPeriod.setEnd(registrationEndDateTime);
+		}
+
+		Extension regPeriodExt = new Extension(SystemURL.SD_CC_EXT_REGISTRATION_PERIOD, registrationPeriod);
+		regDetailsExtension.addExtension(regPeriodExt);
+
+		String registrationStatusValue = patientDetails.getRegistrationStatus();
+		patient.setActive(
+				ACTIVE_REGISTRATION_STATUS.equals(registrationStatusValue) || null == registrationStatusValue);
+
+		String registrationTypeValue = patientDetails.getRegistrationType();
+		if (registrationTypeValue != null) {
+
+			Coding regTypeCode = new Coding();
+			regTypeCode.setCode(registrationTypeValue);
+			regTypeCode.setDisplay("Temporary"); // Should always be Temporary
+			regTypeCode.setSystem(SystemURL.CS_REGISTRATION_TYPE);
+			CodeableConcept regTypeConcept = new CodeableConcept();
+			regTypeConcept.addCoding(regTypeCode);
+
+			Extension regTypeExt = new Extension(SystemURL.SD_CC_EXT_REGISTRATION_TYPE, regTypeConcept);
+			regDetailsExtension.addExtension(regTypeExt);
+		}
+
+		patient.addExtension(regDetailsExtension);
+
+		// inhibited at 1.2.2
+		//        CodeableConcept marital = new CodeableConcept();
+		//        Coding maritalCoding = new Coding();
+		//        if (patientDetails.getMaritalStatus() != null) {
+		//            maritalCoding.setSystem(SystemURL.CS_MARITAL_STATUS);
+		//            maritalCoding.setCode(patientDetails.getMaritalStatus());
+		//            maritalCoding.setDisplay("Married"); //TODO needs to actually match the marital code
+		//        } else {
+		//            maritalCoding.setSystem(SystemURL.CS_NULL_FLAVOUR);
+		//            maritalCoding.setCode("UNK");
+		//            maritalCoding.setDisplay("unknown");
+		//        }
+		//        marital.addCoding(maritalCoding);
+		//patient.setMaritalStatus(marital);
+		//      patient.setMultipleBirth(patientDetails.isMultipleBirth());
+		if (patientDetails.isDeceased()) {
+			DateTimeType decesed = new DateTimeType(patientDetails.getDeceased());
+			patient.setDeceased(decesed);
+		}
+
+		String managingOrganization = patientDetails.getManagingOrganization();
+		if (managingOrganization != null) {
+			patient.setManagingOrganization(new Reference("Organization/" + managingOrganization));
+		}
+		
+		// for patient 2 add some contact details
         if (patientDetails.getNhsNumber().equals(patient2)) {
             createContact(patient);
         }
@@ -1830,7 +1076,6 @@
             contact.addRelationship(crelationship);
         }
 
->>>>>>> 94f43007
         // contact address
         Address address = new Address();
         address.addLine("Trevelyan Square");
@@ -1851,73 +1096,6 @@
         contact.addTelecom(telecom);
 
         // Name
-<<<<<<< HEAD
-=======
-        HumanName name = new HumanName();
-        name.addGiven("Jane");
-        name.setFamily("Jackson");
-        List<StringType> prefixList = new ArrayList<>();
-        prefixList.add(new StringType("Miss"));
-        name.setPrefix(prefixList);
-        name.setText("JACKSON Jane (Miss)");
-        name.setUse(NameUse.OFFICIAL);
-        contact.setName(name);
-
-        patient.addContact(contact);
-    }
-
-    private Patient patientDetailsToPatientResourceConverter(PatientDetails patientDetails) throws FHIRException {
-        Patient patient = patientDetailsToMinimalPatient(patientDetails);
-
-        HumanName name = getPatientNameFromPatientDetails(patientDetails);
-
-        patient.addName(name);
-
-        // now returns structured address (not using text element) at 1.2.2
-        ArrayList<StringType> addressLines = new ArrayList<>();
-        for (int i = 0; i < min(ADDRESS_CITY_INDEX, patientDetails.getAddress().length); i++) {
-            addressLines.add(new StringType(patientDetails.getAddress()[i]));
-        }
-        patient.addAddress().
-                setUse(AddressUse.HOME).
-                setType(AddressType.PHYSICAL).
-                setLine(addressLines).
-                setCity(patientDetails.getAddress().length > ADDRESS_CITY_INDEX ? patientDetails.getAddress()[ADDRESS_CITY_INDEX] : "").
-                setDistrict(patientDetails.getAddress().length > ADDRESS_DISTRICT_INDEX ? patientDetails.getAddress()[ADDRESS_DISTRICT_INDEX] : "").
-                setPostalCode(patientDetails.getPostcode());
-
-        Long gpId = patientDetails.getGpId();
-        if (gpId != null) {
-            Practitioner prac = practitionerResourceProvider.getPractitionerById(new IdType(gpId));
-            HumanName practitionerName = prac.getNameFirstRep();
-
-            Reference practitionerReference = new Reference("Practitioner/" + gpId)
-                    .setDisplay(practitionerName.getPrefix().get(0) + " " + practitionerName.getGivenAsSingleString() + " "
-                            + practitionerName.getFamily());
-            List<Reference> ref = new ArrayList<>();
-            ref.add(practitionerReference);
-            patient.setGeneralPractitioner(ref);
-        }
-
-        String telephoneNumber = patientDetails.getTelephone();
-        if (telephoneNumber != null) {
-            ContactPoint telephone = new ContactPoint().setSystem(ContactPointSystem.PHONE).setValue(telephoneNumber)
-                    .setUse(ContactPointUse.HOME);
-
-            patient.setTelecom(Collections.singletonList(telephone));
-        }
-
-        String managingOrganization = patientDetails.getManagingOrganization();
-
-        if (managingOrganization != null) {
-            patient.setManagingOrganization(new Reference("Organization/" + managingOrganization));
-        }
-
-        return patient;
-    } // patientDetailsToPatientResourceConverter
-
-    private HumanName getPatientNameFromPatientDetails(PatientDetails patientDetails) {
->>>>>>> 94f43007
         HumanName name = new HumanName();
         name.addGiven("Jane");
         name.setFamily("Jackson");
